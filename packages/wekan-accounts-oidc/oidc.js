--- conflicted
+++ resolved
@@ -7,13 +7,7 @@
       callback = options;
       options = null;
     }
-<<<<<<< HEAD
-    console.log(options.loginStyle);
-    console.log(callback);
-=======
->>>>>>> 760dde2c
     var credentialRequestCompleteCallback = Accounts.oauth.credentialRequestCompleteHandler(callback);
-    console.log("credentialCallback",credentialRequestCompleteCallback);
     Oidc.requestCredential(options, credentialRequestCompleteCallback);
   };
   }
