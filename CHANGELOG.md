--- conflicted
+++ resolved
@@ -1,7 +1,5 @@
 [Mac ChangeLog](https://github.com/wekan/wekan/wiki/Mac)
 
-<<<<<<< HEAD
-=======
 # Upcoming WeKan ® release
 
 This release adds the following features:
@@ -208,7 +206,6 @@
 
 Thanks to above GitHub users for their contributions and translators for their translations.
 
->>>>>>> ccea223e
 # v6.20 2022-04-25 WeKan ® release
 
 This release fixes the following bugs:
