<<<<<<< HEAD
# v1.69.2 2018-11-05 Wekan Edge release

This release adds the following new features:

- Upgrade Meteor to 1.8.x;
- Add build scripts.

Thanks to xet7 !
=======
# v1.70 2018-11-09 Wekan release

This release adds the following new features:

- [Auto create Custom Field to all cards. Show Custom Field Label on
   minicard](https://github.com/wekan/wekan/pull/1987).

and fixes the following bugs:

- Some fixes to Wekan import, thanks to xet7:
  - isCommentOnly and isNoComments are now optional
  - Turn off import error checking, so something is imported anyway, and import does not stop at error.
  - Now most of Sandstorm export do import to Standalone Wekan, but some of imported cards, dates etc are missing.
  - Sandstorm Import Wekan board warning messages are now translateable. But bug "Board not found" still exists.
- LDAP: Added INTERNAL_LOG_LEVEL. Fix lint and ldap group filter options. Thanks to Akuket.

Thanks to above mentioned GitHub users for their contributions.
>>>>>>> e3b3e8b8

# v1.69 2018-11-03 Wekan release

- Update translations.

# v1.68 2018-11-03 Wekan release

- Update translations.

# v1.67 2018-11-03 Wekan release

This release adds the following new features to all Wekan platforms:

- Add Hindi language. Thanks to saurabharch.

and hides the following features at Sandstorm:

- Hide Linked Card and Linked Board on Sandstorm, because they are only
  useful when having multiple boards, and at Sandstorm
  there is only one board per grain. Thanks to ocdtrekkie and xet7. Closes #1982 

Thanks to above mentioned GitHub users for their contributions.

# v1.66 2018-10-31 Wekan release

This release fixes the following bugs:

- docker-compose.yml and docker-compose-build.yml, thanks to xet7:
  - Remove single quotes, because settings are quoted automatically.
  - Comment out most settings that have default values.
- Fix typos in CHANGELOG.md, thanks to Hillside502 and loginKing.
- [Fix typo about ldaps](https://github.com/wekan/wekan/pull/1980).
  Documentation said to set LDAP_ENCRYPTION to true if we want to use
  ldaps, but the code in wekan-ldap does not check if it is set to true,
  but if the value equals to 'ssl' instead. Thanks to imkwx.

Thanks to above mentioned GitHub users for their contributions.

# v1.65 2018-10-25 Wekan release

This release adds the [following new features](https://github.com/wekan/wekan/pull/1967), with Apache I-CLA:

- UI: list headers: show the card count smaller in grey color below list name
- UI: lists: only output the number of cards for each swimlane

Thanks to GitHub user bentiss for contributions.

# v1.64.2 2018-10-25 Wekan Edge release

This release fixes the following bugs:

- Additional fix to [Impossible to connect to LDAP if UserDN contain space(s)](https://github.com/wekan/wekan/issues/1970).

Thanks to GitHub users Akuket and xet7 for their contributions.

# v1.64.1 2018-10-25 Wekan Edge release

This release fixes the following bugs:

- [Impossible to connect to LDAP if UserDN contain space(s)](https://github.com/wekan/wekan/issues/1970).

Thanks to GitHub users Akuket and xet7 for their contributions.

# v1.64 2018-10-24 Wekan release

- Update translations.

# v1.63 2018-10-24 Wekan release

This release adds the following new features:

REST API: [Allow to remove the full list of labels/members through the API](https://github.com/wekan/wekan/pull/1968), with Apache I-CLA:

- [Models: Cards: an empty string in members or label deletes the list](https://github.com/wekan/wekan/commit/e5949504b7ed42ad59742d2a0aa001fe6c762873).
  There is currently no way to remove all members or all labels attached
  to a card. If an empty string is provided, we can consider as a hint to
  remove the list from the card.
- [Models: Cards: allow singletons to be assigned to members and labelIds](https://github.com/wekan/wekan/commit/2ce1ba37a1d0a09f8b3d2a1db4c8a11d1f98caa0).
  If we need to set only one member or one label, the data provided will
  not give us an array, but the only element as a string.
  We need to detect that and convert the parameter into an array.

Thanks to GitHub user bentiss for contributions.

# v1.62 2018-20-24 Wekan release

- Fix missing dropdown arrow on Chrome. Thanks to xet7. Closes #1964

# v1.61 2018-20-24 Wekan release

- Fix lint error. Thanks to xet7.

# v1.60 2018-10-24 Wekan release

- Update translations.

# v1.59 2018-10-24 Wekan release

This release adds the beginning of following new features:

- Custom Product Name in Admin Panel / Layout. In Progress, setting does not affect change UI yet. Thanks to xet7.

and fixes the following bugs:

- Fix LDAP User Search Scope. Thanks to Vnimos and Akuket. Related #119
- Fix Save Admin Panel SMTP password. Thanks to saurabharch and xet7. Closes #1856

Thanks to above mentioned GitHub users for contributions.

# v1.58 2018-10-23 Wekan release

This release adds the [following new features and fixes](https://github.com/wekan/wekan/pull/1962), with Apache I-CLA:

- Also export the cards created with an older wekan instance (without linked cards) (related to #1873);
- Fix the GET customFields API that was failing;
- Allow to directly overwrite the members of cards and boards with a PUT call (this avoids to do multiple calls to add and remove users);
- Allow to change the swimlane of a card from the API.

Thanks to GitHub user bentiss for contributions.

# v1.57 2018-10-23 Wekan release

This release adds the following new features:

- Merge edge into stable. This brings LDAP, Rules, Role "No Comments", etc.
- Go back to Meteor 1.6.x and MongoDB 3.2.21 that works in Snap etc.

Thanks to GitHub user xet7 for contributions.

# v1.55.1 2018-10-16 Wekan Edge release

This release adds the following new features:

- [Automatically close the sidebar](https://github.com/wekan/wekan/pull/1954).

and fixes the following bugs:

- [LDAP: Include missing LDAP PR so that LDAP works](https://github.com/wekan/wekan-ldap/pull/6);
- [Improve notifications](https://github.com/wekan/wekan/pull/1948);
- [Fix deleting Custom Fields, removing broken references](https://github.com/wekan/wekan/issues/1872);
- [Fix vertical text for swimlanes in IE11](https://github.com/wekan/wekan/issues/1798);
- [Update broke the ability to mute notifications](https://github.com/wekan/wekan/pull/1954).

Thanks to GitHub users Akuket, Clement87 and tomodwyer for their contributions.

# v1.53.9 2018-10-11 Wekan Edge release

This release adds the following new features:

- docker-compose.yml in this Edge branch now works with Wekan Edge + Meteor 1.8.1-beta.0 + MongoDB 4.0.3;
- [Snap is still broken](https://forum.snapcraft.io/t/how-to-connect-to-localhost-mongodb-in-snap-apparmor-prevents/7793/2). Please use latest Snap release on Edge branch, until this is fixed.

Thanks to GitHub user xet7 for contributions.

# v1.53.8 2018-10-10 Wekan Edge release

This release tries to fix the following bugs:

- Try to fix Docker.

Thanks to GitHub user xet7 for contributions.

# v1.53.7 2018-10-10 Wekan Edge release

This release adds the following new features:

- Try MongoDB 4.0.3

Thanks to GitHub user xet7 for contributions.

# v1.53.6 2018-10-10 Wekan Edge release

This release adds the following new features:

- [Add LDAP to Snap Help](https://github.com/wekan/wekan/commit/809c8f64f69721d51b7d963248a77585867fac53).

and tries to fix the following bugs:

- Try to fix snap.

Thanks to GitHub users Akuket and xet7 for their contributions.
    
# v1.53.5 2018-10-10 Wekan Edge relase

This release tries to fix the following bugs:

- Try to fix snap.

Thanks to GitHub user xet7 for contributions.

# v1.53.4 2018-10-10 Wekan Edge release

This release adds the following new features:

- [Upgrade Hoek](https://github.com/wekan/wekan/commit/0b971b6ddb1ffc4adad6b6b09ae7f42dd376fe2c).

Thanks to GitHub user xet7 for contributions.

# v1.53.3 2018-10-10 Wekan Edge release

This release adds the following new features:

- [Upgrade](https://github.com/wekan/wekan/issues/1522) to [Meteor](https://blog.meteor.com/meteor-1-8-erases-the-debts-of-1-7-77af4c931fe3) [1.8.1-beta.0](https://github.com/meteor/meteor/issues/10216).
  with [these](https://github.com/wekan/wekan/commit/079e45eb52a0f62ddb6051bf2ea80fac8860d3d5)
  [commits](https://github.com/wekan/wekan/commit/dd47d46f4341a8c4ced05749633f783e88623e1b). So now it's possible to use MongoDB 2.6 - 4.0.
  
Thanks to GitHub user xet7 for contributions.

# v1.53.2 2018-10-10 Wekan Edge release

This release adds the following new features:

- [Add LDAP package to Docker and Snap](https://github.com/wekan/wekan/commit/f599391419bc7422a6ead52cdefc7d380e787897).

Thanks to GitHub user xet7 for contributions.

# v1.53.1 2018-10-10 Wekan Edge release

This release adds the following new features:

- [LDAP](https://github.com/wekan/wekan/commit/288800eafc91d07f859c4f59588e0b646137ccb9).
  Please test and [add info about bugs](https://github.com/wekan/wekan/issues/119);
- [Add LDAP support and authentications dropdown menu on login page](https://github.com/wekan/wekan/pull/1943);
- [REST API: Get cards by swimlane id](https://github.com/wekan/wekan/pull/1944). Please [add docs](https://github.com/wekan/wekan/wiki/REST-API-Swimlanes).

and fixes the following bugs:

- [OpenShift: Drop default namespace value and duplicate WEKAN_SERVICE_NAME parameter.commit](https://github.com/wekan/wekan/commit/fcc3560df4dbcc418c63470776376238af4f6ddc);
- [Fix Card URL](https://github.com/wekan/wekan/pull/1932);
- [Add info about root-url to GitHub issue template](https://github.com/wekan/wekan/commit/4c0eb7dcc19ca9ae8c5d2d0276e0d024269de236);
- [Feature rules: fixes and enhancements](https://github.com/wekan/wekan/pull/1936).

Thanks to GitHub users Akuket, Angtrim, dcmcand, lberk, maximest-pierre, InfoSec812, schulz and xet7 for their contributions.
    
# v1.52.1 2018-10-02 Wekan Edge release

This release adds the following new features:

- REST API: [Add member with role to board. Remove member from board](https://github.com/wekan/wekan/commit/33caf1809a459b136b671f7061f08eb5e8d5e920).
  [Docs](https://github.com/wekan/wekan/wiki/REST-API-Role). Related to [role issue](https://github.com/wekan/wekan/issues/1861).

and reverts previous change:

- OAuth2: [Revert Oidc preferred_username back to username](https://github.com/wekan/wekan/commit/33caf1809a459b136b671f7061f08eb5e8d5e920).
  This [does not fix or break anything](https://github.com/wekan/wekan/issues/1874#issuecomment-425179291),
  Oidc already works with [doorkeeper](https://github.com/doorkeeper-gem/doorkeeper-provider-app).

Thanks to GitHub user xet7 for contributions.
    
# v1.51.2 2018-09-30 Wekan Edge release

This release adds the following new features:

- [REST API: Change role of board member](https://github.com/wekan/wekan/commit/51ac6c839ecf2226b2a81b0d4f985d3b942f0938).
  Docs: https://github.com/wekan/wekan/wiki/REST-API-Role

Thanks to GitHub users entrptaher and xet7 for their contributions.

# v1.51.1 2018-09-28 Wekan Edge release

This release adds the following new features:

- [Add CAS with attributes](https://github.com/wekan/wekan/commit/bd6e4a351b984b032e17c57793a70923eb17d8f5);
- [Move Add Board button to top left, so there is no need to scroll to bottom when there is a lot of boards](https://github.com/wekan/wekan/commit/fb46a88a0f01f7f74ae6b941dd6f2060e020f09d).

Thanks to GitHub users ppoulard and xet7 for their contributions.

# v1.50.3 2018-09-23 Wekan Edge release

This release tries to fix the following bugs:

- [Remove "Fix Cannot setup mail server via snap variables"](https://github.com/wekan/wekan/commit/6d88baebc7e297ffdbbd5bb6971190b18f79d21f)
  to see does Wekan Snap start correctly after removing it.

Thanks to GitHub user xet7 for contributions.

# v1.50.2 2018-09-23 Wekan Edge release

This release tries to fix the following bugs:

- Build Wekan and release again, to see does it work.

Thanks to GitHub user xet7 for contributions.

# v1.50.1 2018-09-22 Wekan Edge release

This release adds the following new features:

- [Change from Node v8.12.0 prerelease to use official Node v8.12.0](https://github.com/wekan/wekan/commit/7ec7a5f27c381e90f3da6bddc3773ed87b1c1a1f).

and fixes the following bugs:

- [Fix Dockerfile Meteor install by changing tar to bsdtar](https://github.com/wekan/wekan/commit/1bad81ca86ca87c02148764cc03a3070882a8a33);
- Add [npm-debug.log and .DS_Store](https://github.com/wekan/wekan/commit/44f4a1c3bf8033b6b658703a0ccaed5fdb183ab4) to .gitignore;
- [Add more debug log requirements to GitHub issue template](https://github.com/wekan/wekan/commit/1c4ce56b0f18e00e01b54c7059cbbf8d3e196154);
- [Add default Wekan Snap MongoDB bind IP 127.0.0.1](https://github.com/wekan/wekan/commit/6ac726e198933ee41c129d22a7118fcfbf4ca9a2);
- [Fix Feature Rules](https://github.com/wekan/wekan/pull/1909);
- [Fix Cannot setup mail server via snap variables](https://github.com/wekan/wekan/issues/1906);
- [Try to fix OAuth2: Change oidc username to preferred_username](https://github.com/wekan/wekan/commit/734e4e5f3ff2c3dabf94c0fbfca561db066c4565).

Thanks to GitHub users Angtrim, maurice-schleussinger, suprovsky and xet7 for their contributions.

# v1.49.1 2018-09-17 Wekan Edge release

This release adds the following new features:

- Change from Node v8.12.0 prerelease to use official Node v8.12.0.
    
Thanks to GitHub user xet7 for contributions.

# v1.49 2018-09-17 Wekan release

This release fixes the following bugs:

- Fix lint errors.

Thanks to GitHub user xet7 for contributions.

# v1.48 2018-09-17 Wekan release

This release removes the following new features:

- Remove IFTTT rules, until they are fixed.
- Remove OAuth2, until it is fixed.

Thanks to GitHub user xet7 for contributions.

# v1.47 2018-09-16 Wekan release

This release adds the following new features:

- [IFTTT Rules](https://github.com/wekan/wekan/pull/1896). Useful to automate things like
  [adding labels, members, moving card, archiving them, checking checklists etc](https://github.com/wekan/wekan/issues/1160).
  Please test and report bugs. Later colors need to be made translatable.

Thanks to GitHub users Angtrim and xet7 for their contributions.

# v1.46 2018-09-15 Wekan release

This release adds the following new features:

- [Upgrade MongoDB to 3.2.21](https://github.com/wekan/wekan/commit/0cb3aee803781e4241c38a3e1e700703d063035a);
- [Add source-map-support](https://github.com/wekan/wekan/issues/1889);
- [Allow Announcement to be markdown](https://github.com/wekan/wekan/issues/1892).
  Note: xet7 did not yet figure out how to keep announcement on one line
  when markdown was added, so now Font Awesome icons are above and below.

and fixes the following bugs:

- [Turn of http/2 in Caddyfile](https://github.com/wekan/wekan/commit/f1ab46d5178b6fb7e9c4e43628eec358026d287a)
  so that Firefox Inspect Console does not [show errors about wss](https://github.com/wekan/wekan/issues/934)
  websocket config. Chrome web console supports http/2.
  Note: If you are already using Caddy and have modified your Caddyfile, you need to edit your Caddyfile manually.
- [Partially fix: Cannot move card from one swimline to the other if moving in the same list](https://github.com/wekan/wekan/issues/1887);
- [Fix: Linking cards from empty board is possible and makes current board not load anymore](https://github.com/wekan/wekan/issues/1885).

Thanks to GitHub users andresmanelli, HLFH and xet7 for their contributions.

# v1.45 2018-09-09 Wekan release

This release fixes the following bugs:

- [Fix lint error](https://github.com/wekan/wekan/commit/45c0343f45b4cfc06d83cf357ffb50d6fca2f23b).

Thanks to GitHub user xet7 for contributions.

# v1.44 2018-09-09 Wekan release

This release adds the following new features:

- REST API: [Add startAt/dueAt/endAt etc](https://github.com/wekan/wekan/commit/1e0fdf8abc10130ea3c50b13ae97396223ce7fa9).
  Docs at https://github.com/wekan/wekan/wiki/REST-API-Cards
- [Fix cards export and add customFields export](https://github.com/wekan/wekan/pull/1886).

Thanks to GitHub users ymeramees and xet7 for their contributions.

# v1.43 2018-09-06 Wekan release

This release fixes the following bugs:

- [Fix "No Comments" permission on Wekan and Trello import](https://github.com/wekan/wekan/commit/0a001d505d81961e6bd6715d885fffee0adb702d).

Thanks to GitHub user xet7 for contributions.

# v1.42 2018-09-06 Wekan release

This release adds the following new features:

- REST API: [Create board options to be modifiable](https://github.com/wekan/wekan/commit/9cea76e4efaacaebcb2e9f0690dfeb4ef6d62527),
  like permissions, public/private board - now private by default,
  and board background color.
  Docs at https://github.com/wekan/wekan/wiki/REST-API-Boards
- [Add swimlaneId in activity. Create default swimlaneId in API](https://github.com/wekan/wekan/pull/1876).

Thanks to GitHub users andresmanelli and xet7 for their contributions.

# v1.41 2018-09-05 Wekan release

This release tries to fix the following bugs:

- [Try to fix Wekan Sandstorm API](https://github.com/wekan/wekan/issues/1279#issuecomment-418440401).

Thanks to GitHub users ocdtrekkie and xet7 for their contributions.

# v1.40 2018-09-04 Wekan release

This release adds the following new features:

- [Add permission "No comments"](https://github.com/wekan/wekan/commit/77efcf71376d3da6c19ad1a4910567263e83c0ca).
  It is like normal user, but [does not show comments and activities](https://github.com/wekan/wekan/issues/1861).

Thanks to GitHub user xet7 for contributions.

# v1.39 2018-08-29 Wekan release

This release fixes the following bugs:

- [Only allow ifCanModify users to add dates on cards](https://github.com/wekan/wekan/pull/1867).

Thanks to GitHub user rjevnikar for contributions.

# v1.38 2018-08-29 Wekan release

This release adds the following new features:

- Add [msavin:userCache](https://github.com/msavin/userCache) to speedup Wekan.
  See [meteor forums post](https://forums.meteor.com/t/introducing-a-new-approach-to-meteor-user-this-simple-trick-can-save-you-millions-of-database-requests/45336/7).

and fixes the following bugs:

- [Fix Delete Board](https://github.com/wekan/wekan/commit/534b20fedac9162d2d316bd74eff743d636f2b3d).

Thanks to GitHub users msavin, rjevnikar and xet7 for their contributions.

# v1.37 2018-08-28 Wekan release

This release fixes the following bugs:

- [Add Missing Index on cards.parentId since Swimlane integration
  to speedup Wekan](https://github.com/wekan/wekan/issues/1863);
- [Update OpenShift template to add Route and parameterize](https://github.com/wekan/wekan/pull/1865);
- [Fix typos in Wekan snap help](https://github.com/wekan/wekan/commit/0c5fc6d7fd899a6bc67a446ab43e53290d8571e4).

Thanks to GitHub users Clement87, InfoSec812 and xet7 for their contributions.

# v1.36 2018-08-25 Wekan release

This release adds the following new features:

- [OAuth2 Login on Standalone Wekan](https://github.com/wekan/wekan/wiki/OAuth2). For example, Rocket.Chat can provide OAuth2 login to Wekan.
  Also, if you have Rocket.Chat using LDAP/SAML/Google/etc for logging into Rocket.Chat, then same users can login to Wekan when
  Rocket.Chat is providing OAuth2 login to Wekan.

and fixes the following bugs:

- [Move labels back to original place at minicard](https://github.com/wekan/wekan/issues/1842);
- [Fix typos in security documentation](https://github.com/wekan/wekan/pull/1857).

Thanks to GitHub users hever, salleman33, tlevine and xet7 for their contributions.

# v1.35 2018-08-23 Wekan release

This release adds the following new features:

Add Caddy plugins:
- [http.filter](https://caddyserver.com/docs/http.filter) 
  for changing Wekan UI on the fly, for example custom logo,
  or changing to all different CSS file to have custom theme;
- [http.ipfilter](https://caddyserver.com/docs/http.ipfilter) 
  to block requests by ip address;
- [http.realip](https://caddyserver.com/docs/http.realip)
  for showing real X-Forwarded-For IP to behind proxy;
- Turn off Caddy telemetry.

Add configuring webhooks:
- [Make the attributes that the webhook sends configurable](https://github.com/wekan/wekan/pull/1852).

Thanks to Caddy contributors, and Github users omarsy and xet7 for their contributions.

# v1.34 2018-08-22 Wekan release

This release add the following new features:

- [Add Favicon for pinned tab on Safari browser](https://github.com/wekan/wekan/issues/1795).

and fixes the following bugs:

- [Restored SMTP settings at Admin Panel, and disabled showing password](https://github.com/wekan/wekan/issues/1790);
- [Move color labels on minicard to bottom of minicard](https://github.com/wekan/wekan/issues/1842);
- [Fix and improve linked cards](https://github.com/wekan/wekan/pull/1849);
- [Allow Sandstorm to serve Wekan HTTP API](https://github.com/wekan/wekan/pull/1851);

Thanks to GitHub users andresmanelli, ocdtrekkie, therampagerado, woodyart and xet7 for their contributions.

# v1.33 2018-08-16 Wekan release

This release fixes the following bugs:

- [Change default value of label ids](https://github.com/wekan/wekan/pull/1837).

Thanks to GitHub user omarsy for contributions.

# v1.32 2018-08-16 Wekan release

This release fixes the following bugs:

- [Content Policy: Allow inline scripts, otherwise there is errors in browser/inspect/console](https://github.com/wekan/wekan/commit/807c6ce09e4b5d49049d343d73bbca24fa84d527);
- [Use only framing policy, not all of content policy](https://github.com/wekan/wekan/commit/b3005f828dbf69bdf174d4bcd7654310fa9e0968);
- [Set default matomo settings to disabled](https://github.com/wekan/wekan/commit/807c6ce09e4b5d49049d343d73bbca24fa84d527);
- Fix [hidden](https://github.com/wekan/wekan/commit/be00465e67931f2a5655ed47f6e075ed1c589f54)
  [system](https://github.com/wekan/wekan/commit/9fc3de8502919f9aeb18c9f8ea3b0678b66ce176) [messages](https://github.com/wekan/wekan/issues/1830);
- Fix [Requested By](https://github.com/wekan/wekan/commit/e55d7e4f72a4b425c4aca5ba04a7be1fc642649b) and
  [Assigned By](https://github.com/wekan/wekan/commit/5c33a8534186920be642be8e2ac17743a54f16db) [fields](https://github.com/wekan/wekan/issues/1830);
- [Fix Date and Time Formats are only US in every language](https://github.com/wekan/wekan/commit/b3005f828dbf69bdf174d4bcd7654310fa9e0968).

Thanks to GitHub users andresmanelli and xet7 for their contributions.

# v1.31 2018-08-14 Wekan release

This release fixes the following bugs:

- [Export of Board does not work on Docker](https://github.com/wekan/wekan/issues/1820).

Thanks to GitHub user xet7 for contributions.

# v1.30 2018-08-14 Wekan release

This release add the following new features:

- [When Content Policy is enabled, allow one URL to have iframe that embeds Wekan](https://github.com/wekan/wekan/commit/b9929dc68297539a94d21950995e26e06745a263);
- [Add option to turn off Content Policy](https://github.com/wekan/wekan/commit/b9929dc68297539a94d21950995e26e06745a263);
- [Allow always in Wekan markdown `<img src="any-image-url-here">`](https://github.com/wekan/wekan/commit/b9929dc68297539a94d21950995e26e06745a263).

and fixes the following bugs:

- [Fix Import from Trello error 400](https://github.com/wekan/wekan/commit/2f557ae3a558c654cc6f3befff22f5ee4ea6c3d9).

Thanks to GitHub user xet7 for contributions.

# v1.29 2018-08-12 Wekan release

This release fixes the following bugs:

- [Revert Fix lint errors, that caused breakage](https://github.com/wekan/wekan/commit/b015b5b7240f5fb5a715843dce5d35907345eb4a).

Thanks to GitHub user xet7 for contributions.

# v1.28 2018-08-12 Wekan release

This release fixes the following bugs:

- [Fix lint errors](https://github.com/wekan/wekan/commit/f5515cb95fc93882e5e1098d6043267b9260b9d7).

Thanks to GitHub user xet7 for contributions.

# v1.27 2018-08-12 Wekan release

This release add the following new features:

- [Linked Cards and Linked Boards](https://github.com/wekan/wekan/pull/1592).

Thanks to GitHub user andresmanelli for contributions.

# v1.26 2018-08-09 Wekan release

This release fixes the following bugs:

- [Set WITH_API=true setting on Sandstorm, and so that export works](https://github.com/wekan/wekan/commit/a300b73d56750a1a5645767d375be60839314e84);
- [Set Matomo blank settings on Sandstorm](https://github.com/wekan/wekan/commit/acd105e61b9dca5a78354047bbc23b0a01e71d8c).

Thanks to GitHub user xet7 for contributions.

# v1.25 2018-08-09 Wekan release

This release fixes the following bugs:

- [Fix showing only the cards of the current board in calendar view](https://github.com/wekan/wekan/pull/1822).

Thanks to GitHub user Yanonix for contributions.

# v1.24 2018-08-09 Wekan release

This release add the following new features:

- [Update node to v8.12.0 prerelease build](https://github.com/wekan/wekan/commit/04d7c47f4ca990311079be8dd6dc383448ee342f).

and fixes the following bugs:

- [Enable Wekan API by default, so that Export Board to JSON works](https://github.com/wekan/wekan/commit/b2eeff96977592deaeb23a8171fc3b13f8c6c5dc);
- [Fix the flagging of dates](https://github.com/wekan/wekan/pull/1814);
- [Use new WITH_API and Matomo env variables at Dockerfile](https://github.com/wekan/wekan/issues/1820);
- For OpenShift compliance, [change](https://github.com/wekan/wekan/commit/53d545eeef7e796bd910f7cce666686ca05de544)
  [run user](https://github.com/wekan/wekan/pull/1816)
  and [Docker internal port to 8080](https://github.com/wekan/wekan/commit/95b21943ee7a9fa5a27efe5276307febc2fbad94).

Thanks to GitHub users rjevnikar, tdemaret, xadagaras and xet7 for their contributions.

# v1.23 2018-07-30 Wekan release

This release tries to fix the following bugs:

- Checking for [existing](https://github.com/wekan/wekan/commit/a48f560a85860451914dbaad8cae6ff5120a0c38)
  [directories](https://github.com/wekan/wekan/commit/5bfb6c6411c928bfffa7ed6fe829f030e3ea57da) when
  building snap etc, trying to [get snap to build somehow](https://github.com/wekan/wekan-snap/issues/58).
  This is just a test, does it build this time correctly.

Thanks to GitHub user xet7 for contributions.

# v1.22 2018-07-30 Wekan release

This release adds the following new features:

- [Backup script now uses mongodump from snap to
   do backups](https://github.com/wekan/wekan/wiki/Backup);
- [Integration of Matomo](https://github.com/wekan/wekan/pull/1806);
- [Enable/Disable API with env var](https://github.com/wekan/wekan/pull/1799).

Thanks to GitHub user Akuket and xet7 for their contributions.

# v1.21 2018-07-18 Wekan release

This release adds the following new features:

- [Add logo from Wekan website to login logo](https://github.com/wekan/wekan/commit/4eed23afe06d5fab8d45ba3decc7c1d3b85efbd8).

and fixes the following bugs:

- [Allow to resend invites](https://github.com/wekan/wekan/pull/1785).

Thanks to GitHub users Akuket and xet7 for their contributions.

# v1.20 2018-07-18 Wekan release

This release fixes the following bugs:

- [Remove SMTP settings from Admin Panel, because they are set in environment
   variable settings like source/snap/docker already, and password was
   exposed in plain text](https://github.com/wekan/wekan/issues/1783);
- [Added info how to limit snap to root
   user](https://github.com/wekan/wekan-snap/wiki/Limit-snap-to-root-user-only);
- [Add scrolling to long cards](https://github.com/wekan/wekan/pull/1782).

Thanks to GitHub users jnso, LyR33x and xet7 for their contributions.

# v1.19 2018-07-16 Wekan release

This release adds the following new features:

- [Build from source on macOS](https://github.com/wekan/wekan/wiki/Mac);
- [Wekan integration with OpenShift](https://github.com/wekan/wekan/pull/1765);
- [Snap Caddy: set -agree flag for Let's Encrypt](https://github.com/wekan/wekan-snap/issues/54).

and fixes the following mobile bugs:

- [Fix missing utility function](https://github.com/wekan/wekan/commit/5c774070617357c25c7bb35b43f4b122eb4b3e34);
- [Avoid default behavior](https://github.com/wekan/wekan/commit/9c204d9bbe4845bc3e352e839615dfb782a753f4);
- [Hotfix more sortable elements](https://github.com/wekan/wekan/commit/616dade81c25b10fc409aee1bcc9a93ddbfee81b);
- [Hotfix for mobile device](https://github.com/wekan/wekan/commit/43d86d7d5d3f3b34b0500f6d5d3afe7bd86b0060).

and fixes the following bugs:

- [Fix invitation code](https://github.com/wekan/wekan/pull/1777).

Thanks to GitHub users adyachok, Akuket, halunk3, Haocen and xet7 for their contributions.

# v1.18 2018-07-06 Wekan release

This release fixes the following bugs:

- Fix [Title is required](https://github.com/wekan/wekan/issues/1576)
  by [setting Checklist title during migration](https://github.com/wekan/wekan/issues/1753).

Thanks to GitHub users centigrade-kdk and xet7 for their contributions.

# v1.17 2018-07-06 Wekan release

This release adds the following new features:

- [Made Subtask Settings visible at Board menu at Sandstorm](https://github.com/wekan/wekan/commit/884cd0e6b888edc9752cbed80e7ac75e2ce232de).

Thanks to GitHub user xet7 for contributions.

# v1.16 2018-07-06 Wekan release

This release fixes the following bugs:

- Fix: [Boards.forEach is not function](https://github.com/wekan/wekan/commit/a41190cdf024df65ad1c9931b3065c6ababeaf25).

Thanks to GitHub user xet7 for contributions.

# v1.15 2018-07-06 Wekan release

This release fixes the following bugs:

- Fix [Title is required](https://github.com/wekan/wekan/issues/1576)
  by making [Checklist title optional](https://github.com/wekan/wekan/issues/1753).

Thanks to GitHub users centigrade-kdk and xet7 for their contributions.

# v1.14 2018-07-06 Wekan release

This release fixes the following bugs:

- Fix [Checklists.forEach is not a function](https://github.com/wekan/wekan/issues/1753).

Thanks to GitHub user xet7 for contributions.

# v1.13 2018-07-06 Wekan release

This release adds the following new features:

- Added snapcraft.yml new node version changes, that were missing from v1.12.

Thanks to GitHub user xet7 for contibutions.

# v1.12 2018-07-06 Wekan release

This release adds the following new features:

- [Nested tasks](https://github.com/wekan/wekan/pull/1723);
- [Calendar improvements](https://github.com/wekan/wekan/pull/1752);
- [SSO CAS](https://github.com/wekan/wekan/pull/1742).

and fixes the following bugs:

- [Fix warning about missing space in jade file](https://github.com/wekan/wekan/commit/067aef9de948ef0cb6037d52602100b00d214706);
- Revert [Fix vertical align of user avatar initials](https://github.com/wekan/wekan/pull/1714), so that [initials are again
  visible](https://github.com/wekan/wekan/commit/122a61b3333fb77c0f08bbdc6fe0d3c2f6db97df);
- Fix lint warning: [EditCardDate is assigned a value but never used
  no-unused-vars](https://github.com/wekan/wekan/commit/dd324aa581bed7ea31f20968c6b596f373e7054f);
- Fix [Minimize board sidebar actually just moves it over](https://github.com/wekan/wekan/issues/1589).

Thanks to GitHub users dagomar, ppoulard, pravdomil, TNick and xet7 for their contributions.

# v1.11 2018-06-30 Wekan release

This release fixes the following bugs:

* [Remove card shadow](https://github.com/wekan/wekan/pull/1726), Wekan users now prefer not to have it;
* [Revert](https://github.com/wekan/wekan/commit/928d88cfe1da4187797519c929cd2fdd9ffe9c2e) previous
  [Less margin-bottom after minicard](https://github.com/wekan/wekan/pull/1713).

Thanks to GitHub users pravdomil and xet7 for their contributions.

# v1.10 2018-06-28 Wekan release

This release fixes the following bugs:

* Fix migration error "TypeError: Checklists.foreach" at [Snap](https://github.com/wekan/wekan-snap/issues/51),
  [Docker](https://github.com/wekan/wekan/issues/1736) etc.

Thanks to GitHub users Jubi94, kestrelhawk and xet7 for their contributions.

# v1.09 2018-06-28 Wekan release

This release adds the following new features:

* [Calendar](https://github.com/wekan/wekan/pull/1728). Click Lists / Swimlanes / Calendar.

and fixes the following bugs:

* To fix ["title is required"](https://github.com/wekan/wekan/issues/1576) fix only
  [add-checklist-items and revert all other migration changes](https://github.com/wekan/wekan/issues/1734);
* [Restore invitation code logic](https://github.com/wekan/wekan/pull/1732). Please test and add comment
  to those invitation code issues that this fixes. 

Thanks to GitHub users TNick and xet7 for their contributions.

# v1.08 2018-06-27 Wekan release

This release adds the following new features:

* [Add more card inner shadow](https://github.com/wekan/wekan/commit/6a587299b80a49fce0789628ff65885b5ed2c837);
* [Less margin-bottom after minicard](https://github.com/wekan/wekan/pull/1713);
* Updated newest node fork binary from Sandstorm to Wekan, see https://releases.wekan.team/node.txt
* Add Georgian language.

and fixes the following bugs:

* [Fix typo in English translation](https://github.com/wekan/wekan/pull/1710);
* [Fix vertical align of user avatar initials](https://github.com/wekan/wekan/pull/1714);
* [Submit inline form on click outside](https://github.com/wekan/wekan/pull/1717), fixes
  ["You have an unsaved description" doesn't go away after saving](https://github.com/wekan/wekan/issues/1287);
* [Fix "Error: title is required" by removing find() from all of migrations](https://github.com/wekan/wekan/commit/97922c90cb42be6c6615639bb164173748982f56).

Thanks to GitHub users pravdomil, xet7 and zypA13510 for their contributions.

# v1.07 2018-06-14 Wekan release

This release adds the following new features:

* [Regex for Advanced filter. It aims to solve search in bigger text fields, and using wildcards.
   A change to translations was made for adding info about regex and escaping characters
   with \\](https://github.com/wekan/wekan/pull/1702).

Thanks to GitHub users feuerball11 and xet7 for their contributions.

# v1.06 2018-06-14 Wekan release

This release fixes the following bugs:

* [Fix CardDetail of Mobile View](https://github.com/wekan/wekan/pull/1701).

Thanks to GitHub users feuerball11 and xet7 for their contributions.

# v1.05 2018-06-14 Wekan release

This release adds the following new features:

* [Markdown support in Custom Fields, and view on minicard](https://github.com/wekan/wekan/pull/1699);
* [Fixes to Advanced Filter, you are now able to filter for Dropdown and Numbers,
   also Dropdown are now correctly displayed on minicard](https://github.com/wekan/wekan/pull/1699).

and fixes the following bugs:

* [Fix data colour changes on cards](https://github.com/wekan/wekan/pull/1698);
* [Fix for migration error "title is required" and breaking of Standalone and
   Sandstorm Wekan](https://github.com/wekan/wekan/commit/8d5cbf1e6c2b6d467fe1c0708cd794fd11b98a2e#commitcomment-29362180);
* [Fix Issue with custom fields shown on card](https://github.com/wekan/wekan/issues/1659);
* [Fix showing public board in list mode](https://github.com/wekan/wekan/issues/1623);
* [Fix for not able to remove Custom Field "Show on Card"](https://github.com/wekan/wekan/pull/1699);
* [Fix minicardReceivedDate typo in 1.04 regression: Socket connection error and boards
   not loading](https://github.com/wekan/wekan/issues/1694).

Thanks to GitHub users feuerball11, Fran-KTA, oec, rjevnikar and xet7 for their contributions.

# v1.04 2018-06-12 Wekan release

This release adds the following new features:

* [Add Khmer language](https://github.com/wekan/wekan/commit/2156e458690d0dc34a761a48fd7fa3b54af79031);
* [Change label text colour to black for specific label colours for better
   visibility](https://github.com/wekan/wekan/pull/1689).

and fixes the following bugs:

* [SECURITY FIX: Do not publish all of people collection. This bug has probably been present
   since addition of Admin Panel](https://github.com/wekan/wekan/commit/dda49d2f07f9c50d5d57acfd5c7eee6492f93b33);
* [Modify card covers/mini-cards so that: 1) received date is shown unless there is a start date
   2) due date is shown, unless there is an end date](https://github.com/wekan/wekan/pull/1685).

Thanks to GitHub users rjevnikar and xet7 for their contributions.
Thanks to Adrian Genaid for security fix, he's now added to [Hall of Fame](https://wekan.github.io/hall-of-fame/).
Thanks to translators.

# v1.03 2018-06-08 Wekan release

This release adds the following new features:

* [Update to newest Sandstorm fork of Node.js that includes performance
   etc fixes](https://github.com/wekan/wekan/commit/90d55777f7298d243ed0de03c934cea239a31272);
* [Additional label colors. Assigned By and Requested By text fields
   on card. Delete board from Recycle Bin](https://github.com/wekan/wekan/pull/1679).

and possibly fixes the following bugs, please test:

* [Try to fix: Missing board-view-lists Field after DB updated to
   Wekan 1.02](https://github.com/wekan/wekan/issues/1675).

Thanks to GitHub users JamesLavin, rjevnikar and xet7 for their contributions.

# v1.02 2018-05-26 Wekan release

This release fixes the following bugs:

* [Remove binary version of bcrypt](https://github.com/wekan/wekan/commit/4b2010213907c61b0e0482ab55abb06f6a668eac)
  because of [vulnerability](https://nodesecurity.io/advisories/612) that has [issue that is not fixed
  yet](https://github.com/kelektiv/node.bcrypt.js/issues/604)
  and [not yet merged pull request](https://github.com/kelektiv/node.bcrypt.js/pull/606).
  This may cause some slowdown;
* [Snap: Filtering out swap file created at build time, adding stage package](https://github.com/wekan/wekan/pull/1660);
* [Fix Received Date and End Date on Cards](https://github.com/wekan/wekan/issues/1654).

Thanks to GitHub users kubiko, xadagaras and xet7 for their contributions.

# v1.01 2018-05-23 Wekan release

This release possibly fixes the following bugs, please test:

* [Possible quickfix for all customFields Import errors, please test](https://github.com/wekan/wekan/pull/1653).

Thanks to GitHub users feuerball11 and xet7 for their contributions.

# v1.00 2018-05-21 Wekan release

This release fixes the following bugs:

* [Typo in English translation: brakets to brackets](https://github.com/wekan/wekan/issues/1647).

Thanks to GitHub user yarons for contributions.

# v0.99 2018-05-21 Wekan release

This release adds the following new features:

* [Advanced Filter for Custom Fields](https://github.com/wekan/wekan/pull/1646).

Thanks to GitHub users feuerball11 and xet7 for their contributions.

# v0.98 2018-05-19 Wekan release

This release adds the following new features:

* [Filtering by Custom Field](https://github.com/wekan/wekan/pull/1645);
* Update to NPM 6.0.1 and MongoDB 3.2.20.

Thanks to GitHub users feuerball11 and xet7 for their contributions.

# v0.97 2018-05-19 Wekan release

Updated translations.

# v0.96 2018-05-19 Wekan release

This release adds the following new features:

* [Custom Fields](https://github.com/wekan/wekan/issues/807). Note: Import/Export is not implemented yet.

and fixes the following bugs:

* [Fix: checklistItems broken after upgrade](https://github.com/wekan/wekan/issues/1636).

Thanks to GitHub users feuerball11, franksiler, papoola and xet7 for their contributions.

# v0.95 2018-05-08 Wekan release

This release adds the following new features:

* [REST API Edit Card Labels](https://github.com/wekan/wekan/pull/1626);
* [Add a new API route to create a new label in a given board](https://github.com/wekan/wekan/pull/1630);
* [Admin Panel: Option to block username change](https://github.com/wekan/wekan/pull/1627).

and fixes the following bugs:

* [Error: title is required](https://github.com/wekan/wekan/issues/1576).
    
Thanks to GitHub users Shahar-Y, thiagofernando and ThisNeko for their contributions.

# v0.94 2018-05-03 Wekan release

This release adds the following new features:

* [REST API POST /cards: allow setting card members](https://github.com/wekan/wekan/pull/1622).

Thanks to GitHub user couscous3 for contributions.

# v0.93 2018-05-02 Wekan release

This release adds the following new features:

* [Checklist items lineheight to 18px, and positioning
   improvements](https://github.com/wekan/wekan/issues/1619).

Thanks to GitHub user lichtamberg for contributions.

# v0.92 2018-05-01 Wekan release

This release tries to fix the following bugs, please test:

* [Users who register with an invitation code can't see lists/cards](https://github.com/wekan/wekan/issues/1610).

Thanks to GitHub user andresmanelli for contributions.

# v0.91 2018-05-01 Wekan release

This release fixes the following bugs:

- [Fix Wekan Import / Export lists not being sortable](https://github.com/wekan/wekan/commit/539c1ab87a098a7ddfd23cdbd663441bd609b73d).

Thanks to GitHub user zebby76 for contributions.

# v0.90 2018-05-01 Wekan release

This release adds the following new features:

- [Remove space from between checklist items, so longer checklists can be seen
   at once](https://github.com/wekan/wekan/commit/1124f4120cd77622c0a6313e228e1a00690ff566).

Thanks to GitHub user xet7 for contributions.

# v0.89 2018-04-29 Wekan release

This release fixes the following bugs:

- [Fix Wekan import / Export for ChecklistItems](https://github.com/wekan/wekan/pull/1613).

Thanks to GitHub user zebby76 for contributions.

# v0.88 2018-04-27 Wekan release

This release fixes the following bugs:

- [Fix Trello import of ChecklistItems](https://github.com/wekan/wekan/pull/1611).

Thanks to GitHub user zebby76 for contributions.

# v0.87 2018-04-27 Wekan release

This release fixes the following bugs:

- [Sandstorm: Copy Card, Move Card and Copy Checklist Template to Many Cards - No longer works in
   menu](https://github.com/wekan/wekan/commit/db80e738048e2729917c5e8fc18cf8ee44df7992);
- [Snap: Use override-build instead of old deprecated
   prepare/build/install](https://github.com/wekan/wekan/commit/075ea1c43d827099e0030c750a4c156bd3340fed);
- [Removed not-used plugins part of Caddy download
   URL](https://github.com/wekan/wekan/commit/7b91b341fe9c0cde42f91bf14d228820653c883d).

Thanks to GitHub users kyrofa and xet7 for their contributions.

# v0.86 2018-04-20 Wekan release

This release adds the following new features:

- Updated translations: German and Turkish;
- Updated Caddy to newest version for Snap.

Thanks to translators and Caddy developers.

# v0.85 2018-04-18 Wekan release

This release fixes the following bugs:

- [Fix Switch List/swimlane view only working with admin privileges](https://github.com/wekan/wekan/issues/1567);
- [Fix Wekan logo positioning](https://github.com/wekan/wekan/issues/1378);
- [Tried to fix, but fix did not work: Fix checklists items migration error "title is required"](https://github.com/wekan/wekan/issues/1576);
- [Removed paxctl alpine fix #1303 , because it did not work anymore, so Docker container
   did not build correctly](https://github.com/wekan/wekan/commit/ce659632174ba25ca9b5e85b053fde02fd9c3928);
- [Use curl to download 100% CPU fibers fixed node in snap, and remove paxctl from
   snap package](https://github.com/wekan/wekan/commit/179ff7a12457be1592f04e1bdc15a5bb4fe9d398).

Thanks to GitHub users andresmanelli, iwkse and xet7 for their contributions.

# v0.84 2018-04-16 Wekan release

This release adds the following new features:

- [Add Checklist Items REST API](https://github.com/wekan/wekan/commit/9eef5112dc1c1c30590d19fbfd2f615714112a3f).

and fixes the following bugs:

- [Fix Node Fibers 100% CPU issue](https://github.com/wekan/wekan/commit/e26a4824cfb119a15767c4827190a6b9ab65b904);
- [Plus button on a Swimlane row, always add an element on the first row](https://github.com/wekan/wekan/issues/1577);
- [Fix Checklist REST API](https://github.com/wekan/wekan/commit/9eef5112dc1c1c30590d19fbfd2f615714112a3f);
- [Fix Disabling "show cards count" not possible, now zero means disable](https://github.com/wekan/wekan/issues/1570);
- [Fix Checklist not copied when copied a card and Copy Checklist Template to Many Cards](https://github.com/wekan/wekan/issues/1565);
- [Fix Filter cards hides checklist items](https://github.com/wekan/wekan/issues/1561).

Thanks to GitHub users andresmanelli, kentonv and xet7 for their contributions.

# v0.83 2018-04-12 Wekan release

- Updated translations: Czech and French.

Thanks to translators!

# v0.82 2018-04-11 Wekan release

- [Restore original font and font sizes. Admin panel people and version texts
  to darker](https://github.com/wekan/wekan/commit/db74c86e555f45a5aaaef84d2f3d4128cec77782).

Thanks to GitHub users apn3a and xet7 for their contributions.

# v0.81 2018-04-10 Wekan release

This release adds the following new features:

- [Removed checkbox from checklist name to have more of material design look](https://github.com/wekan/wekan/issues/1568);
- [Renamed Archives to Recycle Bin](https://github.com/wekan/wekan/issues/1429);
- [Separate translations for cards in Recycle Bin and cards count](https://github.com/wekan/wekan/commit/49c7a6c223061b9c1769143fea32fecc7d0f3c3e);
- [Use lighter and smaller font sizes](https://github.com/wekan/wekan/commit/7b94b0470198bc22b6a52db6661f35076f7c6388);
- [Board title as markdown in board view](https://github.com/wekan/wekan/commit/7b94b0470198bc22b6a52db6661f35076f7c6388).

and fixes the following bugs:

- [Removed forcing "cards" translations to lowercase in count of cards](https://github.com/wekan/wekan/issues/1571).

Thanks to GitHub users BruceZCQ, Chartman123, quantazelle and xet7 for their contributions.

# v0.80 2018-04-04 Wekan release

This release adds the following new features:

- [Changed icon of checklist name to unchecked](https://github.com/wekan/wekan/pull/1559/commits/f9539aa2a8d806e5a158d1c32f74788d051d40cb);
- [Added meteor packages](https://github.com/wekan/wekan/commit/40d438a517f0d807894e04873358aecf44fa7c4d)
  for security: [browser-policy](https://atmospherejs.com/meteor/browser-policy) and
  [eluck:accounts-lockout](https://atmospherejs.com/eluck/accounts-lockout).

Thanks to GitHub users quantazelle and xet7 for their contributions.

# v0.79 2018-03-31 Wekan release

This release adds the following new features:

- [Checklist items sort fix, and checklist sort capability](https://github.com/wekan/wekan/pull/1543);
- [Add Received Date and End Date. Between them is already existing Start and Due Date](https://github.com/wekan/wekan/pull/1550).

and fixes the following bugs:

- [Fix drag in lists view](https://github.com/wekan/wekan/pull/1559/commits/679e50af6449a680f958256570e8b9f1944a3a92);
- [Set fixed width for swimlane header](https://github.com/wekan/wekan/pull/1559/commits/2e8f8924dd0d985ae4634450cfbef04e88e5d954).

Thanks to GitHub users andresmanelli, rjevnikar and xet7 for their contributions.

# v0.78 2018-03-17 Wekan release

This release adds the following new features:

- [Allow swimlanes reordering](https://github.com/wekan/wekan/commit/37c94622e476f50bf2387bc8b140454d66200e78);
- [Import missing card fields: isOvertime, startAt and spentTime](https://github.com/wekan/wekan/commit/b475127c53031fa498da139a7d16f3e54d43b90d);
- [Lists view is the default view when creating boards](https://github.com/wekan/wekan/commit/1ca9e96f35389c0eec2290e8e1207801ee25f907);
- [Enabled import at Sandtorm. Keep there big DANGER warning about data loss bug.](https://github.com/wekan/wekan/commit/22923d08af4f1a63ded1d92fe6918436b598592b);
- [Add language: Armenian](https://github.com/wekan/wekan/commit/75693d16e2a0f3d201c1036ab06e6d40eb1c0adc).

and fixes the following bugs:

- [Fix lint errors related to sandstorm](https://github.com/wekan/wekan/commit/0a16147470246c8f49bb918f5ddc7bb2e54fba14);
- [Add Swimlanes to globals](https://github.com/wekan/wekan/commit/373e9782dcf87a9c1169b5d1f8175ce14e4898c9);
- [Fix lint errors related to trello creator](https://github.com/wekan/wekan/commit/951a0db380d60f3d948ae38d50b85a54983a51de);
- [Fix lint errors related to language names](https://github.com/wekan/wekan/commit/c0d33d97f2c8d4e9371a03d4ad3022df3ed64d3d);
- [Avoid swimlane title overlap](https://github.com/wekan/wekan/commit/c4fa9010f34966b633c7bf7e46ad49fc101127c9);
- [Fix scrollbar inside list and outer scroll](https://github.com/wekan/wekan/commit/a033c35a3411902b9bf8f62a40cd68f641e573d3);
- [Remove list max-height 350px](https://github.com/wekan/wekan/commit/b6d3e79548d1e88c93fa2965a936595176a95565);
- [Snap: Adding network hooks for configure hook to fix security denials](https://github.com/wekan/wekan/commit/9084158aece8a642dc49bf7ecc2196bf9d1af63e);
- [Snap: Fixing problem when mongodb was not started at install/refresh](https://github.com/wekan/wekan/commit/1be8e5625fd20797910009a8221ca706fd52ab11);
- [Fix Add Card Button dissapearing when dragging](https://github.com/wekan/wekan/commit/58e5e9b308113e5a8af5166328a68a0aafcc2558);
- [Fix Scrollbar near top of screen when using internet explorer on Win7](https://github.com/wekan/wekan/commit/128a356b9222fa0ed824b477c2d0e1e6a0368021);
- [Fix scroll when dragging elements. Remove scrollbars from swimlanes.](https://github.com/wekan/wekan/commit/ed8471be9b79243b016a275e5b11a6912717fbb9);
- [Partial fix for scroll bar inside cardDetails](https://github.com/wekan/wekan/commit/ac7d44f8a8d809cd94ed5ef3640473f34c72403b);
- [Fix swimlane header rotation on Google Chrome. After this change both Firefox 58 and Google Chrome 64
   have properly rotated swimlane header.](https://github.com/wekan/wekan/commit/9a1b1a5bedbe44827de109731a3c3b1a07790d3e);
- [Fix card copy and move with swimlanes](https://github.com/wekan/wekan/commit/4b53b0c90a57593c0fe2d808d2298e85f488bfa9).
- [Fix scroll board when opening cardDetails](https://github.com/wekan/wekan/commit/454523dd4744b2bccb6805dad59abd664fdacb31);
- [Fix swimlane info not displayed in activities](https://github.com/wekan/wekan/commit/bb37d8fa964c0d03721a664387e74300fde09eef);
- [Fix sandstorm default swimlane creation](https://github.com/wekan/wekan/commit/f470323ee746c4e79f07d166d511867408194eb6);
- [Extend lists to bottom of frame in lists view](https://github.com/wekan/wekan/commit/c62a2ee11febf7f98456c97dc3973509b4bfe119);
- [Fix drag and drop issues when re-enter board](https://github.com/wekan/wekan/commit/5b0f7f8aef115b202aaff6bc25bb514426dc2009).

Thanks to GitHub users andresmanelli, GhassenRjab, kubiko, lumatijev, lunatic4ever and xet7 for their contributions.

# v0.77 2018-02-23 Wekan release

This release adds the following new features:

- [Search from card titles and descriptions on this board](https://github.com/wekan/wekan/pull/1503).
- Add Bulgarian language.

and adds the following [Snap updates](https://github.com/wekan/wekan/pull/1495):

- Cleanup of snap helper scripts
- Cleanup and snapctl settings handling
- Fix for snap store auto review refusal
- Adding support for automatic restart of services when setting(s) are changed.
  No need to call systemctl restart anymore
- Fixing snap set functionality
- Adding optional caddy service support (by default caddy service is disabled),
  it can be enabled by calling: snap set wekan caddy-enabled=true
- [Service life cycle improvements](https://github.com/wekan/wekan/pull/1495)
- [Wekan help text changes and tweaks](https://github.com/wekan/wekan/pull/1495).

and fixes the following bugs:

- [Fix: card-shadow no longer covered the page if you scroll down](https://github.com/wekan/wekan/pull/1496).

Thanks to GitHub users GhassenRjab, kubiko and stefano-pogliani for their contributions.

# v0.76 2018-02-21 Wekan release

This release adds the following new features:

- [Add swimlaneId to POST /api/boards/:boardId/lists/:listId/cards route](https://github.com/wekan/wekan/commit/ee0f42eeb1b10107bd8fc38cdefbdbc4f3fde108);
- [Added path to capnp.js to make Wekan work on Sandstorm](https://github.com/wekan/wekan/commit/11e9811f82858a3d98036e142b0da69d867adebc).

Known bugs:

- [Disabled Import temporarily on Sandstorm because of data loss bug](https://github.com/wekan/wekan/commit/e30f6515c623de7a48f25e0b2fc75313ae5d187c);
- [Swimlane not visible at Sandstorm](https://github.com/wekan/wekan/issues/1494).

Thanks to GitHub users couscous3 and xet7 for their contributions.

# v0.75 2018-02-16 Wekan release

This release adds the following new features:

- [Checklist templates](https://github.com/wekan/wekan/pull/1470);
- Added [Finnish language changelog](https://github.com/wekan/wekan/tree/devel/meta/t9n-changelog)
  and [more Finnish traslations](https://github.com/wekan/wekan/blob/devel/sandstorm-pkgdef.capnp)
  to Sandstorm.

Thanks to GitHub users erikturk and xet7 for their contributions.

# v0.74 2018-02-13 Wekan release

This release fixes the following bugs:

- [Remove Emoji support, so MAC addresses etc show correctly](https://github.com/wekan/wekan/commit/056843d66c361594d5d4478cfe86e2e405333b91).
  NOTE: You can still add Unicode Emojis, this only removes broken autoconversion to Emojis.

Thanks to GitHub user xet7 for contributions.

# v0.73 2018-02-08 Wekan release

This release fixes the following bugs:

- [Fix Ubuntu snap build](https://github.com/wekan/wekan/pull/1469).

Thanks to GitHub user kubiko for contributions.

# v0.72 2018-02-07 Wekan release

This release fixes the following bugs:

- [Fix card sorting](https://github.com/wekan/wekan/pull/1465);
- [Fix import Trello board without swimlanes](https://github.com/wekan/wekan/commit/5871a478e1280818f12fcb7250b7cbccf6907cf0);
- [Fix swimlane move parameters](https://github.com/wekan/wekan/commit/fcebb2a5373d6dea41b98b530c176cbee31bee4b).

Thanks to GitHub users andresmanelli and ViViDboarder for their contributions.

# v0.71 2018-02-03 Wekan release

This release fixes the following bugs:

- [Fix Welcome board is not editable: Added default swimlane to Welcome board](https://github.com/wekan/wekan/commit/9df3e3d26bffb2268cdcc7fa768eda60e4f0975c);
- [Fix Import Wekan board with swimlanes](https://github.com/wekan/wekan/commit/ec0a8449ba98aea708e484d386e5a209e2be8fff).

Thanks to GitHub user andresmanelli for contributions.

# v0.70 2018-02-02 Wekan release

This release adds the following new features:

- [Add ability to edit swimlane name](https://github.com/wekan/wekan/commit/3414cb84ad8ac800e23bbda6ce12822f40d1bd19);
- [Add swimlane popup menu and archive icon](https://github.com/wekan/wekan/commit/5953fb8a44a3582ed0d8816ffb32a5b7f41f50a3).

and fixes the following bugs:

- [Two empty columns in swimlane view](https://github.com/wekan/wekan/issues/1459).

Thanks to GitHub user andresmanelli for contributions.

# v0.69 2018-02-01 Wekan release

This release fixes the following bugs:

- [Fix swimlanes card details bug](https://github.com/wekan/wekan/commit/f6fb05d3f49c656e9890351f5d7c0827bf2605c1);
- [Workaround to avoid swimlanes drag bug](https://github.com/wekan/wekan/commit/d3c110cd8f3ad16a4ced5520c27ab542cc79b548);
- [Fix swimlanes details view in lists only mode](https://github.com/wekan/wekan/commit/ff9ca755f338e3c45a1bd726dfbce1c607f2ff4c).
- [Fix typo in issue template](https://github.com/wekan/wekan/pull/1451).

Thanks to GitHub users andresmanelli and d-Rickyy-b for their contributions.

# v0.68 2018-01-30 Wekan release

This release fixes the following bugs:

* [Partial fix: Trello board import fails because of missing "Swimlane id"](https://github.com/wekan/wekan/issues/1442), still needs some work.

Thanks to GitHub user xet7 for contributions.

# v0.67 2018-01-28 Wekan release

This release fixes the following bugs:

* [Fix Igbo language name at menu](https://github.com/wekan/wekan/commit/9d7ff75d3fed1285273245fbe6f6a757b6180039).

Thanks to GitHub user xet7 for contributions.

# v0.66 2018-01-28 Wekan release

This release fixes the following bugs:

* [Fix Dockerfile for Debian](https://github.com/wekan/wekan/pull/1439).

Thanks to GitHub user soohwa for contributions.

# v0.65 2018-01-28 Wekan release

This release adds the following new features:

* [Swimlanes, part 1](https://github.com/wekan/wekan/issues/955);
* Added new language: Igbo.

Thanks to GitHub user andresmanelli for contributions.

# v0.64 2018-01-22 Wekan release

This release adds the following new features:

* [Different icons for start and due date](https://github.com/wekan/wekan/pull/1420).
* Added new languages: Mongolian and Portuguese;
* Upgraded to Meteor 1.6.0.1, Node 8.9.3, NPM 5.5.1 and fibers 2.0.0.

and fixes the following bugs:

* [Fix for dragging into scrolled-down list](https://github.com/wekan/wekan/pull/1424).
* [Fix double slash bug on snap](https://github.com/wekan/wekan/issues/962#issuecomment-357785748).

Thanks to GitHub users dpoznyak, mmarschall and xet7 for their contributions.

# v0.63 2017-12-20 Wekan release

This release adds the following new features:

* [Auto update card cover with new image uploaded via drag&drop](https://github.com/wekan/wekan/pull/1401);
* Update to Node 4.8.7.

Thanks to GitHub users thuanpq and xet7 for their contributions.

# v0.62 2017-12-12 Wekan release

This release fixes the following bugs:

* Added missing packages to build script.

Thanks to GitHub user xet7 for contributions.

# v0.61 2017-12-12 Wekan release

This release adds the following new features:

* [Change password of any user in Standalone Wekan Admin Panel](https://github.com/wekan/wekan/pull/1372);
* [Performance optimization: Move more global subscriptions to template subscription](https://github.com/wekan/wekan/pull/1373);
* [Auto update card cover with latest uploaded image attachment](https://github.com/wekan/wekan/pull/1387);
* [Always display attachment section for uploading file quickly](https://github.com/wekan/wekan/pull/1391);
* [Make it easier to see the Add Card button at top of list](https://github.com/wekan/wekan/pull/1392);
* [Add mixmax:smart-disconnect to lower CPU usage when browser tab is not selected](https://github.com/wekan/wekan-mongodb/issues/2);
* Update tranlations. Add Latvian language;
* Update to Node 4.8.6 and MongoDB 3.2.18.

and fixes the following bugs:

* [Bug on not being able to see Admin Panel if not having access to Board List](https://github.com/wekan/wekan/pull/1371);
* [Bug on not able to see member avatar on sidebar activity](https://github.com/wekan/wekan/pull/1380);
* [Don't open swipebox on update card cover / download file / delete file](https://github.com/wekan/wekan/pull/1386);
* [Boards subscription should be placed at header for all other component can be used](https://github.com/wekan/wekan/pull/1381);
* [Bug on long url of attachment in card activity log](https://github.com/wekan/wekan/pull/1388).

Thanks to GitHub users mfshiu, thuanpq and xet7 for their contributions.
Thanks to translators for their translations.

# v0.60 2017-11-29 Wekan release

This release adds the following new features:

* [Add SMTP test email button to Standalone Wekan Admin Panel](https://github.com/wekan/wekan/pull/1359);
* [Optimize for mobile web, show single list per page with navigate bar](https://github.com/wekan/wekan/pull/1365).

and fixes the following bugs:

* [User with comment only permissions can remove another user from a card](https://github.com/wekan/wekan/pull/1352);
* [Frequent Subscriptions problem that make Excessive CPU usage](https://github.com/wekan/wekan/pull/1363).

Thanks to GitHub users floatinghotpot, mfshiu and nztqa for their contributions.

# v0.59 2017-11-23 Wekan release.

This release fixes the following bugs:

* [Remove incomplete logger fix](https://github.com/wekan/wekan/pull/1352).

Thanks to GitHub user pierreozoux for contributions.

# v0.58 2017-11-23 Wekan release

This release adds the following new features:

* Updated translations.

Thanks to all translators.

# v0.57 2017-11-23 Wekan release

This release adds the following new features:

* [Gogs Integration](https://github.com/wekan/wekan-gogs) as separate project. Please test and submit issues and pull requests to that project.

and fixes the following bugs:

* [Fix Winston logger](https://github.com/wekan/wekan/pull/1350).

Thanks to GitHub users andresmanelli and pierreozoux for their contributions.

# v0.56 2017-11-21 Wekan release

This release adds the following new features:

* [Copy/Move cards to other board in Standalone Wekan](https://github.com/wekan/wekan/pull/1330);
* [Spent time/Overtime on card](https://github.com/wekan/wekan/pull/1344);
* New translation: Greek.

and fixes the following bugs:

* [Board list with long-description boards not visible](https://github.com/wekan/wekan/pull/1346);
* [Remove erroneous minicard title whitespace](https://github.com/wekan/wekan/pull/1347);
* [Fix title editing with shift key at card details](https://github.com/wekan/wekan/pull/1348).

Thanks to GitHub users couscous3, GhassenRjab, thuanpq and xet7 for their contributions.

# v0.55 2017-11-19 Wekan release

This release adds the following new features:

* [Markdown in card/minicard/checlist titles and checklist items. Next line: Shift+Enter. Submit: Enter.](https://github.com/wekan/wekan/pull/1334);
* [User Admin to Admin Panel: List users. Change: is user admin, name, fullname, email address, is user active. Not changing password yet.](https://github.com/wekan/wekan/pull/1325);
* [REST API better error output](https://github.com/wekan/wekan/pull/1323).

and fixes the following bugs:

* [Emoji detection breaks MAC addresses](https://github.com/wekan/wekan/issues/1248); - this has not yet fixed all cases.
* [Codeblocks should not be scanned for emoji](https://github.com/wekan/wekan/issues/643);
* [Whitespace trimming breaks Markdown code block indentation](https://github.com/wekan/wekan/issues/1288):
* [Helper to list boards for user](https://github.com/wekan/wekan/pull/1327);
* [Error after sending invitation and joining board: Exception while invoking method 'login' TypeError: Cannot read property 'loginDisabled' of undefined](https://github.com/wekan/wekan/issues/1331);
* [Invitation /sign-up page did not show input for invitation code](https://github.com/wekan/wekan/commit/99be745f0299b32a8a7b30204b43bff7fd5ba638).

Thanks to Github users brooksbecton, milesibastos, nztqa, soohwa, thuanpq and xet7 for their contributions.

# v0.54 2017-11-02 Wekan release

This release adds the following new features:

* [Soft WIP Limit](https://github.com/wekan/wekan/pull/1319).

Thanks to GitHub users amadilsons and xet7 for their contributions.

# v0.53 2017-11-02 Wekan release

(This was canceled, it had some missing version numbers).

# v0.52 2017-10-31 Wekan release

This release adds the following new features:

* [Permit editing WIP limit](https://github.com/wekan/wekan/pull/1312);
* [Image attachment resize on smaller screens and swipebox](https://github.com/wekan/wekan/pull/1315);
* [Add iPhone favicon for Wekan](https://github.com/wekan/wekan/issues/1317).

and fixes the following bugs:

* [Members do not get included on board import from Wekan](https://github.com/wekan/wekan/pull/1316).

Thanks to GitHub users brooksbecton, guillaumebriday, nztqa, ocdtrekkie and Tentoe for their contributions.

# v0.51 2017-10-25 Wekan release

This release adds the following new features:

* [REST API: Disable and enable user login. Take ownership boards of a user. List boards of user.](https://github.com/wekan/wekan/pull/1296);
* [Add translation: Spanish of Argentina](https://github.com/wekan/wekan/commit/b105f0e2e72c49a2f1ba3f6c87532a5418192386);
* [Add more languages to Roboto font](https://github.com/wekan/wekan/issues/1299).

and fixes the following bugs:

* [Segfault on Alpine Linux](https://github.com/wekan/wekan/issues/1303);
* [Change invitation link from sign-in to sign-up](https://github.com/wekan/wekan/issues/1300);
* [User with comment only permission can add cards](https://github.com/wekan/wekan/issues/1301).

Thanks to GitHub users chromas-cro, soohwa, wenerme and xet7 for their contributions.

# v0.50 2017-10-10 Wekan release

This release fixes the following bugs:

* [Fix and update translations](https://github.com/wekan/wekan/issues/1286).

Thanks to GitHub user xet7 for contributions.

# v0.49 2017-10-09 Wekan release

This release fixes the following bugs:

* [When WIP limit in use, hide also add card + button at top of list](https://github.com/wekan/wekan/commit/a5daf5dc29278b82e133fbe4db09a91ffc0c0d3b).

Thanks to GitHub user xet7 for contributions.

# v0.48 2017-10-09 Wekan release

This release adds the following new features:

* [WIP Limits](https://github.com/wekan/wekan/pull/1278);
* [REST API: Create user despite disabling registration](https://github.com/wekan/wekan/issues/1232);
* [User can leave board on Standalone Wekan](https://github.com/wekan/wekan/pull/1283).

and fixes the following bugs:

* [Admin announcement can be viewed without signing in](https://github.com/wekan/wekan/issues/1281).

Thanks to GitHub users amadilsons, nztqa and soohwa for their contributions.

# v0.47 2017-10-04 Wekan release

This release adds the following new features:

* [Use theme color for Slider for Comments only](https://github.com/wekan/wekan/pull/1275).

Thanks to GitHub user nztqa for contributions.

# v0.46 2017-10-03 Wekan release

This release adds the following new features:

* [Webhook parameters and response order](https://github.com/wekan/wekan/pull/1263).

and fixes the following bugs:

* SECURITY FIX: [Meteor allow/deny](https://blog.meteor.com/meteor-allow-deny-vulnerability-disclosure-baf398f47b25) fixed
  [here](https://github.com/wekan/wekan/commit/c3804dc0fad0817285460d86dc1b3bdc96361f49);
* [Fix: Slider for Comments only does not work correctly with over 21 activities](https://github.com/wekan/wekan/pull/1247).

Thanks to GitHub users andresmanelli and nztqa for their contributions.

# v0.45 2017-10-01 Wekan release

This release adds the following new features:

* [Slider for Comments only in activity feed](https://github.com/wekan/wekan/issues/1247);
* [Site Wide Announcement](https://github.com/wekan/wekan/pull/1260).

and fixes the following bugs:

* [Data inconsistency when copying card](https://github.com/wekan/wekan/pull/1246). Note: There is no feature for copying card attachment yet;
* [Hide create label from normal users, because only board admin can create labels](https://github.com/wekan/wekan/pull/1261).

Thanks to GitHub user nztqa for contributions.

# v0.44 2017-09-30 Wekan release

This release adds the following new features:

* [Confirm popup appears before Checklist Delete](https://github.com/wekan/wekan/pull/1257).

and fixes the following bugs:

* [Fix errors when importing from Trello](https://github.com/wekan/wekan/pull/1259).

Thanks to GitHub users amadilsons and GhassenRjab for their contributions.

# v0.43 2017-09-25 Wekan release

This release fixes the following bugs:

* [Add emojis back, because removing them broke local dev Sandstorm](https://github.com/wekan/wekan/issues/1248).

Thanks to GitHub user xet7 for contributions.

# v0.42 2017-09-25 Wekan release

This release fixes the following bugs:

* [Remove emoji support, because it breaks MAC addresses, urls, code etc](https://github.com/wekan/wekan/issues/1248).

Thanks to GitHub user xet7 for contributions.

# v0.41 2017-09-25 Wekan release

This release fixes the following bugs:

* [Can't create user and login after install. Reverting REST API: Create user despite disabling registration](https://github.com/wekan/wekan/issues/1249).

Thanks to GitHub user xet7 for contributions.

# v0.40 2017-09-25 Wekan release

This release adds the following new features:

* [Add translations (en/de/fi) for email notifications regarding checklists and checklist
   items](https://github.com/wekan/wekan/pull/1238);
* [Added plus button to add card on top of the list](https://github.com/wekan/wekan/pull/1244);
* [REST API: Create user despite disabling registration](https://github.com/wekan/wekan/issues/1232).

and fixes the following bugs:

* [Checklist items are lost when moving items to another checklist](https://github.com/wekan/wekan/pull/1240);
* [Keep state of checklist items when moved to another checklist](https://github.com/wekan/wekan/pull/1242).

Thanks to GitHub users GhassenRjab, mario-orlicky, soohwa, umbertooo and xet7 for their contributions.

# v0.39 2017-09-18 Wekan release

This release adds the following new features:

* [Import checklist sort attributes from Wekan and Trello](https://github.com/wekan/wekan/pull/1226).

Thanks to GitHub user GhassenRjab for contributions.

# v0.38 2017-09-14 Wekan release

This release adds the following new features:

* [Reorder checklists. Move checklist item to another checklist.](https://github.com/wekan/wekan/pull/1215);
* [Card title is now pre-filled in copy card dialog](https://github.com/wekan/wekan/pull/1214).

Thanks to GitHub user frmwrk123 for contributions.

# v0.37 2017-09-09 Wekan release

This release adds the following new features:

* [Copy card within one board](https://github.com/wekan/wekan/pull/1204).

Thanks to GitHub user frmwrk123 for contributions.

# v0.36 2017-09-02 Wekan release

This release adds the following new features:

* [Import attachments related activities from Wekan and
   Trello](https://github.com/wekan/wekan/pull/1202).

Thanks to GitHub user GhassenRjab for contributions.

# v0.35 2017-09-02 Wekan release

This release adds the following new features:

* [Add more than one Outgoing Webhook](https://github.com/wekan/wekan/pull/1199).

and fixes the following bugs:

* [Fix errors caused by checklist items activities](https://github.com/wekan/wekan/pull/1200).

Thanks to GitHub users andresmanelli, GhassenRjab and nztqa for contributions.

# v0.34 2017-08-30 Wekan release

This release adds the following new features:

* [Import Trello and Wekan board times of creation of activities](https://github.com/wekan/wekan/pull/1187);
* Newest Wekan is available at Sandstorm App Market.

Known issues:

* [Attachment creation times are not imported to Trello and Wekan](https://github.com/wekan/wekan/issues/1157).
  - This is fixed in v0.36.

Thanks to GitHub user GhassenRjab for contributions.

# v0.33 2017-08-29 Wekan release

This release adds the following new features:

* [Add Bounties and Commercial Support to wiki](https://github.com/wekan/wekan/wiki);
* [Add display Wekan version number and runtime
   environment to Admin Panel](https://github.com/wekan/wekan/pull/1156);
* [Change Email address](https://github.com/wekan/wekan/pull/1161);
* [Ubuntu snap: Use version scriptlet](https://github.com/wekan/wekan/pull/1164);
* [Gogs integration part 1](https://github.com/wekan/wekan/pull/1189);
* [Add web manifest so Wekan can be used like standalone app on Desktop
   with Chrome or Firefox](https://github.com/wekan/wekan/pull/1184);
* [Copy card link to clipboard](https://github.com/wekan/wekan/issues/1188);
* [Usernames can now include dots (.)](https://github.com/wekan/wekan/pull/1194).

and fixes the following bugs:

* [Fix Squeezed tickbox in Card](https://github.com/wekan/wekan/pull/1171);
* [Percent-encode SMTP password to prevent URI malformed
   errors](https://github.com/wekan/wekan/pull/1190);
* [Fix Wekan Import Export on Standalone and Sandstorm](https://github.com/wekan/wekan/pull/1197).

Thanks to GitHub users andresmanelli, danhawkes, GhassenRjab, jonasob, kubiko, nztqa,
pkuhner and xet7 for their contributions.

# v0.32 2017-07-30 Wekan release

This release adds the following new features:

* [Add dwrensha's Sandstorm patch to Wekan so it does not need to be maintained
   separately](https://github.com/wekan/wekan/commit/bda15daa78556223117a5846941aafd1212f14d3).

and fixes the following bugs:

* [FIX SECURITY ISSUE Files accessible without authentication](https://github.com/wekan/wekan/issues/1105);
* [Fix showing card activity history in IE11](https://github.com/wekan/wekan/pull/1152).

Thanks to GitHub users dwrensha, GhassenRjab and nztqa for their contributions.

# v0.31 2017-07-30 Wekan release

* This was broken, having lint errors.

# v0.30 2017-07-27 Wekan release

SECURITY ISSUE [Files accessible without authentication](https://github.com/wekan/wekan/issues/1105)
IS NOT FIXED YET.

This release adds the following new features:

* [More screenshots at Features page](https://github.com/wekan/wekan/wiki/Features);
* [Export and import boards in Sandstorm](https://github.com/wekan/wekan/pull/1144);
* [GitHub Issue template](https://github.com/wekan/wekan/pull/1146);
* [Add checklist items to activity log](https://github.com/wekan/wekan/pull/1148).

and fixes the following bugs:

* [Double shashes on ROOT_URL](https://github.com/wekan/wekan/issues/962).

Thanks to GitHub users GhassenRjab, nztqa and xet7 for their contributions.

# v0.29 2017-07-21 Wekan release

SECURITY ISSUE [Files accessible without authentication](https://github.com/wekan/wekan/issues/1105)
IS NOT FIXED YET.

This release adds the following new features:

* [Export and import attachments as base64 encoded files](https://github.com/wekan/wekan/pull/1134);
* [Export and import checklists](https://github.com/wekan/wekan/pull/1140).

and fixes the following bugs:

* [Activity user messed up when creating a card using the REST-API](https://github.com/wekan/wekan/pull/1116).

Thanks to GitHub users GhassenRjab and zarnifoulette for their contributions.

# v0.28 2017-07-15 Wekan release

SECURITY ISSUE [Files accessible without authentication](https://github.com/wekan/wekan/issues/1105)
IS NOT FIXED YET.

This release adds the following new features:

* [REST API: Add PUT method to update a card](https://github.com/wekan/wekan/pull/1095) and
  [related fix](https://github.com/wekan/wekan/pull/1097);
* [When finished input of checklist item, open new checklist
  item](https://github.com/wekan/wekan/pull/1099);
* [Improve UI design of checklist items](https://github.com/wekan/wekan/pull/1108);
* [Import Wekan board](https://github.com/wekan/wekan/pull/1117);
* [Outgoing Webhooks](https://github.com/wekan/wekan/pull/1119);
* [Wekan wiki now has menu with categories](https://github.com/wekan/wekan/wiki).

and fixes the following bugs:

* [SECURITY: Upgrade Node.js, MongoDB and Debian on Docker and Ubuntu snap edge](https://github.com/wekan/wekan/pull/1132);
* [Possible to add empty item to checklist](https://github.com/wekan/wekan/pull/1107);
* [Double-slash issue](https://github.com/wekan/wekan/pull/1114);
* [Node.js crash when adding new user to board](https://github.com/wekan/wekan/issues/1131).

Thanks to GitHub users GhassenRjab, johnleeming, jtickle, nztqa, xet7 and zarnifoulette
for their contributions.

# v0.27 2017-06-28 Wekan release

This release adds the following new features:

* [Snapcraft build support from source](https://github.com/wekan/wekan/pull/1091).

and fixes the following bugs:

* [Fix incorrect attachment link with subfolder in the url](https://github.com/wekan/wekan/pull/1086);
* [Fix link to card](https://github.com/wekan/wekan/pull/1087);
* [Fix duplicate id generation](https://github.com/wekan/wekan/pull/1093).

Thanks to GitHub users kubiko and nztqa for their contributions.

# v0.26 2017-06-26 Wekan release

This release fixes the following bugs:

* [Fix admin panel route for subfolder](https://github.com/wekan/wekan/pull/1084);
* [Fix i18n route for subfolder](https://github.com/wekan/wekan/pull/1085).

Thanks to GitHub user nztqa for contributions.

# v0.25 2017-06-24 Wekan release

This release adds the following new features:

* [Import due date from Trello](https://github.com/wekan/wekan/pull/1082).

and fixes the following bugs:

* [Fix importing Trello board: Attribute correct members to their
   comments](https://github.com/wekan/wekan/pull/1080);
* [Fix Case-sensitive email handling](https://github.com/wekan/wekan/issues/675);
* [Use fibers 1.0.15 because 2.0.0 is broken](https://github.com/wekan/wekan/commit/86e2744c24149c0eacf725b68a186d0bcfae5100);
* [Remove git submodules, so that git clone of Wekan repo works now on Windows](https://github.com/wekan/wekan/issues/977).

Thanks to GitHub users GhassenRjab, nztqa and xet7 for their contributions.

# v0.24 2017-06-21 Wekan release

This release adds the following new features:

* [Change the way to delete a list (card-like)](https://github.com/wekan/wekan/pull/1050), fixes
  [missing undo button](https://github.com/wekan/wekan/issues/1023);
* [When deleting list, delete list's cards too](https://github.com/wekan/wekan/pull/1054);
* [Re-enable Export Wekan Board](https://github.com/wekan/wekan/pull/1059);
* [Sort languages by their translated names](https://github.com/wekan/wekan/pull/1070);
* [Add Breton language name](https://github.com/wekan/wekan/pull/1071).

and fixes the following bugs:

* [Fix Admin Panel link available to all users, only link is hidden](https://github.com/wekan/wekan/pull/1076);
* [Fix IE 11 drag board to scroll](https://github.com/wekan/wekan/pull/1052);
* [Fix Export Wekan board](https://github.com/wekan/wekan/pull/1067);
* [Fix "W" shortcut binding](https://github.com/wekan/wekan/pull/1066);
* [Fix login url in invitation email](https://github.com/wekan/wekan/issues/993);
* [Edit card description with invalid markdown](https://github.com/wekan/wekan/pull/1073);
* [Fix filter reset on moving between starred boards](https://github.com/wekan/wekan/pull/1074).

Thanks to GitHub users BaobabCoder, GhassenRjab, nebulade, nztqa and xet7
for their contributions.

# v0.23 2017-05-21 Wekan release

This release adds the following new features:

* [Add checklist and card comment to REST API](https://github.com/wekan/wekan/pull/1033);
* [Add token authentication to REST API](https://github.com/wekan/wekan/pull/1033), this fixes
  [Security flaws introduced by REST API](https://github.com/wekan/wekan/issues/1032);
* [Authorization improvements etc to REST API](https://github.com/wekan/wekan/pull/1041);
* [IE 11 support in unicode filename downloads](https://github.com/wekan/wekan/issues/1031).

and fixes the following bugs:

* [When Wekan starts, there's "here1 false" messages in
  console](https://github.com/wekan/wekan/issues/1028);
* [IE11 problem when closing cards, sidebar etc](https://github.com/wekan/wekan/pull/1042).

Thanks to GitHub users huneau, mayjs and nztqa for their contributions.

# v0.22 2017-05-07 Wekan release

This release fixes the following bugs:

* [Download file(unicode filename) cause crash with exception](https://github.com/wekan/wekan/issues/784)

Thanks to GitHub user yatusiter for contributions.

# v0.21 2017-05-07 Wekan release

Known bugs:

* https://github.com/wekan/wekan/issues/784

This release fixes the following bugs:

* Update release version number to package.json.

Thanks to GitHub user xet7 for contributions.

# v0.20 2017-05-07 Wekan release

Known bugs:

* https://github.com/wekan/wekan/issues/784

This release fixes the following bugs:

* Docker images missing latest Debian updates.

Thanks to GitHub user xet7 for contributions.

# v0.19 2017-05-06 Wekan release

Known bugs:

* https://github.com/wekan/wekan/issues/784

This release adds the following new features:

* Set first user as admin, it there is no existing
  users and Wekan is not running at Sandstorm;
* New Docker Compose [Wekan-MongoDB](https://github.com/wekan/wekan-mongodb)
  and [Wekan-PostgreSQL](https://github.com/wekan/wekan-postgresql)
  that use Meteor v1.4 and Node v4 based Wekan's meteor-1.4 branch;
* [Console, file, and zulip logger on database changes](https://github.com/wekan/wekan/pull/1010);
* [REST API first step](https://github.com/wekan/wekan/pull/1003);
* [Install from source](https://github.com/wekan/wekan/wiki/Install-and-Update#install-manually-from-source)
  has been updated to new meteor 1.4 version;
* meteor-1.4 branch has been merged to devel and master branches,
  where development continues from now on. Previous code has been moved to
  meteor-1.3-2017-04-27 branch;
* [VirtualBox image updated](https://wekan.xet7.org).

and fixes the following bugs:

* isCommentOnly false fix for Trello import;
* Node version to 4.8.1 to solve 100% CPU issue;
* Fix bson error on Docker and install from source;
* Try other key servers on Dockerfile if ha.pool.sks-keyservers.net is unreachable.

Thanks to GitHub users brylie, huneau, johnniesong, rhelsing, stephenmoloney,
xet7 and Zokormazo for contributions.

# v0.18 2017-04-02 Wekan release

Known bugs:

* https://github.com/wekan/wekan/issues/784

This release adds the following new features:

* Add TLS toggle option to smtp configuration;
* [Comment permissions](https://github.com/wekan/wekan/issues/870);
* Add bigger screenshots for Sandstorm.

and fixes the following bugs:

* Fix email settings loading:
  MAIL_URL was overriden with database info all the time.
  Now if MAIL_URL exists is not overwritten and if neither MAIL_URL nor
  exists valid admin panel data MAIL_URL is not set.
  MAIL_FROM was ignored. Same behaviour, env variable has bigger priority
  than database configuration.
  On both cases, althought environment variable is set, updating admin-panel
  mail settings will load new info and ignore the environment variable;
* Dockerfile fix for local packages;
* Don't send emails if missing smtp host;
* Remove invitation code if email sending failed;
* Show customized error msg while invitation code is wrong during registration;
* Fix "internal error" while registration is done;
* Fix "cannot access disableRegistration of undefined" error;
* Add high available server for getting the gpg keys - suppose it should lead
  to fewer failures on getting the gpg keys leading to some rare build failures;
* Add a docker build to the .travis.yml - this will help determine if pull
  requests need further review before merging into devel;
* Use navigator language by default instead of English.

Thanks to GitHub users JamborJan, lkisme, rhelsing, Serubin, stephenmoloney,
umbertooo and Zokormazo for their contributions.

# v0.17 2017-03-25 Wekan release

Known bugs:

* https://github.com/wekan/wekan/issues/784

This release fixes the following bugs:

* Double slash problem on card pop-ups;
* No need for Array.prototype if using rest operator;
* Fix default font so Chinese is shown correctly.
  Still looking for better solution for #914 although
  commit had wrong number #707.

Thanks to GitHub users mo-han, Serubin and vuxor for
their contributions.

# v0.16 2017-03-15 Wekan release

Added missing changelog updates.

# v0.15 2017-03-15 Wekan release

Updated translations.

# v0.14 2017-03-15 Wekan release

Known bugs:

* https://github.com/wekan/wekan/issues/785
* https://github.com/wekan/wekan/issues/784

This release fixes the following bug:

* Set IE compatibility mode to Edge to so that
  Wekan board loads correctly.

Thanks to GitHub users immertroll and REJack for
their contributions.

# v0.13 2017-03-12 Wekan release

Known bugs:

* https://github.com/wekan/wekan/issues/785
* https://github.com/wekan/wekan/issues/784

This release fixes the following bug:

* Admin Panel: Set mail-from to environment immediately after changed,
  allow user set a blank username and password pair in SMTP setting.

Thanks to GitHub user lkisme for contributions.

# v0.12 2017-03-05 Wekan release

Known bugs:

* https://github.com/wekan/wekan/issues/785
* https://github.com/wekan/wekan/issues/784

This release adds the following new features:

* Import Checklists from Trello;
* Simplified release numbers of Wekan.

Thanks to GitHub users whodafly and xet7 for
their contributions.

# v0.11.1-rc2 2017-03-05 Wekan prerelease

Known bugs:

* https://github.com/wekan/wekan/issues/785
* https://github.com/wekan/wekan/issues/784

This release adds the following supported platforms:

* [Docker environment for Wekan development](https://github.com/wekan/wekan-dev);
* [Wekan <=> MongoDB <=> ToroDB => PostgreSQL read-only
  mirroring](https://github.com/wekan/wekan-postgresql)
  for SQL access with any programming language
  or Office package that has PostgreSQL support, like
  newest LibreOffice 3.5;
* [Install from source on
  Windows](https://github.com/wekan/wekan/wiki/Install-Wekan-from-source-on-Windows).

and adds the following new features:

* Admin Panel:
```
  1) Disable Self-Registration and invite users
  2) SMTP settings.

  Adding Admin user in mongo cli:
  1) Use database that has wekan data, for example:
     use admin;
  2) Add Admin rights to some Wekan username:
     db.users.update({username:'admin-username-here'},{$set:{isAdmin:true}})
  Hiding Admin panel by removing Admin rights:
     use admin;
     db.settings.remove({});
```
* Make Due Date layout nicer on minicard;
* Added tooltip for board menu and sidebar buttons;
* [Wekan database cleanup script](https://github.com/wekan/wekan-cleanup);
* [Daily export script of Wekan changes as JSON to Logstash and
  ElasticSearch / Kibana (ELK)](https://github.com/wekan/wekan-logstash);
* [Wekan stats script](https://github.com/wekan/wekan-stats).

and fixes the following bugs:

* Dockerfile was missing EXPOSE $PORT;
* Bug when removing user from board that generate activity for
  all cards of the board. Add check before user is one owner
  of the card before adding activity;
* All new boards are automatically starred. Fixed to
  only star header-bar new-boards;
* Orphan documents were created when cards were deleted;
* Improve Wekan performance by adding indexes to MongoDB;
* Invite user with lower case email;
* Typos.

Thanks to GitHub users eemeli, entrptaher, fmonthel, jLouzado, lkisme,
maulal, pra85, vuxor, whittssg2 and xet7 for their contributions.

# v0.11.1-rc1 2017-02-10 Wekan prerelease

2017-01-29 mquandalle gave Wekan access to xet7,
so at 2017-01-31 xet7 started merging Wefork back to Wekan.
At 2017-02-03 all Wefork code and pull requests are now
merged back to Wekan.

Known bugs:
* https://github.com/wekan/wekan/issues/785
* https://github.com/wekan/wekan/issues/784

This release adds the following supported platforms:

* Docker;
* Docker on SLES12SP1;
* Install from source.

and adds the following new features:

* Checklists;
* Remove a list;
* Admin of board can leave board if he/she
  is not last admin in the board;
* Shortcuts popup, link to it on
  bottom right corner;
* Links are now underlined and change
  link color on hover;
* Added YuGothic and Meiryo fonts to show
  non-English text correctly.

and fixes the following bugs:

* Update xss to v0.3.3;
* Typos in boards.js and boardHeader.js;
* Build warning in jade template;
* New MongoDB version breaks uploading files
  and avatars, so using older version;
* Tweaked .gitignore to exclude .build/*;
* Fix executeUpTo label when dragging cards,
  popup was not in the predefined hierarchy.

and adds the following new documentation:

* Developer Documentation;
* Docker;
* and others.

Thanks to GitHub users AlexanderR, BaobabCoder, jLouzado, kamijin-fanta,
lkisme, mario-orlicky, martingabelmann, mquandalle, stephenmoloney,
umbertooo, xet7 and qge for their contributions.

# v0.11.0 2016-12-16 Wekan fork first release

This release adds the following new features:

* Start- and Duedate for cards;
* Allow IE 11 to work;
* Option to hide system messages in the card;
* Option to setup minimum limit to show cards count
  for each list in board;
* Option 'filter by empty' to filter by cards by 'no member'
  and 'no label' properties;
* Speedup: Added MongoDB index on CardId into Comments collection.
* Translation updates

and fixes the following bugs:

* Sandstorm: username handling, restore identity, eslint regressions,
  board not found;
* Failure to load when navigator.language is Chinese or Finnish;
* Hover background for labels in filter sidebar. Now correctly
  centered;
* Display message when user wants to choose existing username;
* Client sometimes fails to receive current user's profile;
* Old users could see broken presence indicators on new users.

Thanks to GitHub users dwrencha, fmonthel, mario-orlicky, pierreozoux,
shoetten, and xet7 for their contributions.

# v0.11.0-rc2 2016-07-21

This release adds the following new features:

* Notification system with email notifications of the changes in a board,
  a list or on a card;
* Show the exact time when hovering the activity time;
* Allow to edit more easily longer card titles by resizing the input box;
* Add shortcuts to move cards to the top or the bottom of a list;
* Add a warning indicator when the application is offline;
* A new log-in button on the public board view to sign in, even if the board
  is published;
* New link to the keyboard shortcuts in the board sidebar;

and fixes the following bugs:

* Fix the syntax of the `docker-compose.yml`;
* Use the correct pluralization of emoji;
* Only publish required user data and keep the hashed passwords confidential;
* Fix the generation and alignment of the initials avatars;
* Fix the “welcome board” feature;
* Only display the buttons in the board header, if the data is available
  and the user is able to use it;
* Fix the scaling of cover images;
* Fix bugs on Internet Explorer v11 that blocked card creation and activity feed
  visualization.

Thanks to GitHub users alayek, AlexanderS, choclin, floatinghotpot, ForNeVeR,
PeterDaveHello, seschwar, and TheElf for their contributions.

# v0.10.1 2015-12-30

This patch release fixes two bugs on Sandstorm:

* Drag and drop was broken;
* Avatars weren’t working.

# v0.10 2015-12-22

This release features:

* Trello boards importation, including card history, assigned members, labels,
  comments, and attachments;
* Invite new users to a board using an email address;
* Autocompletion in the minicard editor. Start with <kbd>@</kbd> to start a
  board member autocompletion, or <kbd>#</kbd> for a label;
* Improve the user interface on small screens so that Wekan could be used on the
  mobile web;
* Accelerate the initial page rendering by sending the data on the initial HTTP
  response instead of waiting for the DDP connection to open;
* Support images attachments copy pasting;
* On Sandstorm, expose the Wekan grain title and URL to the Sandstorm shell;
* Support Wekan deployment under a sub-path of a domain name.

New languages supported: Arabic, Catalan, Italian, and Russian.

Thanks to GitHub users AlexanderS, fisle, floatinghotpot, FuzzyWuzzie, mnutt,
ndarilek, SirCmpwn, and xavierpriour for their contributions.

# v0.9 2015-09-10

This release is a large re-write of the previous code base. This release marks
the beginning of our new user interface and continues to improve the overall
performance and security. It also features the following improvements:

* A new user account system, including the possibility to reset a forgotten
  password, to change the password, or to enable email confirmation (all of
  which were previously impossible);
* Avatar customization, including the possibility to upload images and to choose
  one from Gravatar or the user initials (on Sandstorm we use the avatar exposed
  by Sandstorm);
* Cards multi-selection to facilitate batch actions such as moving all the cards
  of selection, or attaching a label or a member to them;
* Automatic drafts saving synced with the server;
* Keyboard navigation, press `?` to read the list of available shortcuts;
* The possibility to restore archived boards, lists, and cards.

Starting from this release we will also distribute official docker images on
both the [GitHub release page](https://github.com/wekan/wekan/releases) and on
the [DockerHub](https://hub.docker.com/r/mquandalle/wekan). We also configured
Heroku one-click install and improved Sandstorm integration with the integration
of its build-in sharing model.

New languages supported: Chinese, Finnish, Spanish, Korean, and Russian.

Special thanks to GitHub users ePirat, nata-goddanti, ocdtrekkie, and others who
have supportive during this *traversée du desert*, and to neynah for the Wekan
icons.

# v0.8

This release continues the implementation of basic features of a “kanban”
software, especially:

* Basic card attachments. If the attached file is an image we generate and
  display a thumbnail that can be used as a card “cover” (visible in the board
  general view);
* User names mentions and auto-completion in card description and comments
  (though we don’t have any notification system for now, making this feature a
  less useful that it should);
* Filter views, current filtering options are based on labels and assigned
  members;
* Labels creation and suppression at the board level (previously we had a fixed
  list of labels);
* Customization of the board background color.

This release is also the first one to introduce localization of the user
interface.

New languages supported: French, German, Japanese, Portuguese, and Turkish.

# v0.7.1

This release fixes the following bugs:

* Unexpected lost of the card sorting on the server side;
* Fix a bug during board creation;
* Focus the new list form if the board is empty.

# v0.7

This release starts the transition from a toy project to something useful. Along
with some security and performance improvements (for instance, opening a card
used to take a long time because it was re-generated the entire DOM whereas only
the popover was new). New features includes:

* Add and remove labels to cards;
* Assign and unassign members to cards;
* Archive cards (though restoration is not yet possible);
* Board stars;
* Markdown and emoji support in comments and card description;
* Emoji auto-completion in the text editor;
* Some keyboard shortcuts (eg `Ctrl`+`Enter` to submit a multi-line input).

We also introduced basic support for the [Sandstorm](https://sandstorm.io)
platform, and distribute a `spk` (Sandstorm PacKage) for this release and
subsequent.<|MERGE_RESOLUTION|>--- conflicted
+++ resolved
@@ -1,13 +1,3 @@
-<<<<<<< HEAD
-# v1.69.2 2018-11-05 Wekan Edge release
-
-This release adds the following new features:
-
-- Upgrade Meteor to 1.8.x;
-- Add build scripts.
-
-Thanks to xet7 !
-=======
 # v1.70 2018-11-09 Wekan release
 
 This release adds the following new features:
@@ -25,7 +15,6 @@
 - LDAP: Added INTERNAL_LOG_LEVEL. Fix lint and ldap group filter options. Thanks to Akuket.
 
 Thanks to above mentioned GitHub users for their contributions.
->>>>>>> e3b3e8b8
 
 # v1.69 2018-11-03 Wekan release
 
