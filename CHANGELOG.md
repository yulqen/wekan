--- conflicted
+++ resolved
@@ -1,8 +1,4 @@
-<<<<<<< HEAD
-# v0.53 2017-11-02 Wekan release
-=======
 # v0.54 2017-11-02 Wekan release
->>>>>>> ba3c3f82
 
 This release adds the following new features:
 
