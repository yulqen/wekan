--- conflicted
+++ resolved
@@ -1,7 +1,5 @@
 [Mac ChangeLog](https://github.com/wekan/wekan/wiki/Mac)
 
-<<<<<<< HEAD
-=======
 # v6.28 2022-06-08 WeKan ® release
 
 This release adds the following updates:
@@ -166,7 +164,6 @@
 
 Thanks to above GitHub users for their contributions and translators for their translations.
 
->>>>>>> 51fb490c
 # v6.20 2022-04-25 WeKan ® release
 
 This release fixes the following bugs:
