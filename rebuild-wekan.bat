<<<<<<< HEAD
@ECHO OFF

REM NOTE: You can try this to install Meteor on Windows, it works:
REM       https://github.com/zodern/windows-meteor-installer/

REM Installing Meteor with Chocolatey does not currently work.

REM NOTE: THIS .BAT DOES NOT WORK !!
REM Use instead this webpage instructions to build on Windows:
REM https://github.com/wekan/wekan/wiki/Install-Wekan-from-source-on-Windows
REM Please add fix PRs, like config of MongoDB etc.

md C:\repos
cd C:\repos

REM Install chocolatey
@"%SystemRoot%\System32\WindowsPowerShell\v1.0\powershell.exe" -NoProfile -InputFormat None -ExecutionPolicy Bypass -Command "iex ((New-Object System.Net.WebClient).DownloadString('https://chocolatey.org/install.ps1'))" && SET "PATH=%PATH%;%ALLUSERSPROFILE%\chocolatey\bin"

choco install -y git curl python2 dotnet4.5.2 nano mongodb-3 mongoclient meteor

curl -O https://nodejs.org/dist/v8.17.0/node-v12.15.0-x64.msi
call node-v12.15.0-x64.msi

call npm config -g set msvs_version 2015
call meteor npm config -g set msvs_version 2015

call npm -g install npm
call npm -g install node-gyp
call npm -g install fibers
cd C:\repos
git clone https://github.com/wekan/wekan.git
cd wekan
git checkout edge
echo "Building Wekan."
REM del /S /F /Q packages
REM ## REPOS BELOW ARE INCLUDED TO WEKAN
REM md packages
REM cd packages
REM git clone --depth 1 -b master https://github.com/wekan/flow-router.git kadira-flow-router
REM git clone --depth 1 -b master https://github.com/meteor-useraccounts/core.git meteor-useraccounts-core
REM git clone --depth 1 -b master https://github.com/wekan/meteor-accounts-cas.git
REM git clone --depth 1 -b master https://github.com/wekan/wekan-ldap.git
REM git clone --depth 1 -b master https://github.com/wekan/wekan-scrollbar.git
REM git clone --depth 1 -b master https://github.com/wekan/meteor-accounts-oidc.git
REM git clone --depth 1 -b master --recurse-submodules https://github.com/wekan/markdown.git
REM move meteor-accounts-oidc/packages/switch_accounts-oidc wekan_accounts-oidc
REM move meteor-accounts-oidc/packages/switch_oidc wekan_oidc
REM del /S /F /Q meteor-accounts-oidc
REM sed -i 's/api\.versionsFrom/\/\/api.versionsFrom/' ~/repos/wekan/packages/meteor-useraccounts-core/package.js
cd ..
REM del /S /F /Q node_modules
call meteor npm install
REM del /S /F /Q .build
call meteor build .build --directory
copy fix-download-unicode\cfs_access-point.txt .build\bundle\programs\server\packages\cfs_access-point.js
cd .build\bundle\programs\server
call meteor npm install
REM cd C:\repos\wekan\.meteor\local\build\programs\server
REM del node_modules
cd C:\repos\wekan
call start-wekan.bat
=======
@ECHO OFF

REM NOTE: You can try this to install Meteor on Windows, it works:
REM       https://github.com/zodern/windows-meteor-installer/

REM Installing Meteor with Chocolatey does not currently work.

REM NOTE: THIS .BAT DOES NOT WORK !!
REM Use instead this webpage instructions to build on Windows:
REM https://github.com/wekan/wekan/wiki/Install-Wekan-from-source-on-Windows
REM Please add fix PRs, like config of MongoDB etc.

md C:\repos
cd C:\repos

REM Install chocolatey
@"%SystemRoot%\System32\WindowsPowerShell\v1.0\powershell.exe" -NoProfile -InputFormat None -ExecutionPolicy Bypass -Command "iex ((New-Object System.Net.WebClient).DownloadString('https://chocolatey.org/install.ps1'))" && SET "PATH=%PATH%;%ALLUSERSPROFILE%\chocolatey\bin"

choco install -y git curl python2 dotnet4.5.2 nano mongodb-3 mongoclient meteor

curl -O https://nodejs.org/dist/v12.16.3/node-v12.16.2-x64.msi
call node-v12.16.3-x64.msi

call npm config -g set msvs_version 2015
call meteor npm config -g set msvs_version 2015

call npm -g install npm
call npm -g install node-gyp
call npm -g install fibers
cd C:\repos
git clone https://github.com/wekan/wekan.git
cd wekan
git checkout edge
echo "Building Wekan."
REM del /S /F /Q packages
REM ## REPOS BELOW ARE INCLUDED TO WEKAN
REM md packages
REM cd packages
REM git clone --depth 1 -b master https://github.com/wekan/flow-router.git kadira-flow-router
REM git clone --depth 1 -b master https://github.com/meteor-useraccounts/core.git meteor-useraccounts-core
REM git clone --depth 1 -b master https://github.com/wekan/meteor-accounts-cas.git
REM git clone --depth 1 -b master https://github.com/wekan/wekan-ldap.git
REM git clone --depth 1 -b master https://github.com/wekan/wekan-scrollbar.git
REM git clone --depth 1 -b master https://github.com/wekan/meteor-accounts-oidc.git
REM git clone --depth 1 -b master --recurse-submodules https://github.com/wekan/markdown.git
REM move meteor-accounts-oidc/packages/switch_accounts-oidc wekan_accounts-oidc
REM move meteor-accounts-oidc/packages/switch_oidc wekan_oidc
REM del /S /F /Q meteor-accounts-oidc
REM sed -i 's/api\.versionsFrom/\/\/api.versionsFrom/' ~/repos/wekan/packages/meteor-useraccounts-core/package.js
cd ..
REM del /S /F /Q node_modules
call meteor npm install
REM del /S /F /Q .build
call meteor build .build --directory
copy fix-download-unicode\cfs_access-point.txt .build\bundle\programs\server\packages\cfs_access-point.js
REM ## Remove legacy webbroser bundle, so that Wekan works also at Android Firefox, iOS Safari, etc.
del /S /F /Q rm .build/bundle/programs/web.browser.legacy
REM ## Install some NPM packages
cd .build\bundle\programs\server
call meteor npm install
REM cd C:\repos\wekan\.meteor\local\build\programs\server
REM del node_modules
cd C:\repos\wekan
call start-wekan.bat
>>>>>>> cfcc7372
<|MERGE_RESOLUTION|>--- conflicted
+++ resolved
@@ -1,66 +1,3 @@
-<<<<<<< HEAD
-@ECHO OFF
-
-REM NOTE: You can try this to install Meteor on Windows, it works:
-REM       https://github.com/zodern/windows-meteor-installer/
-
-REM Installing Meteor with Chocolatey does not currently work.
-
-REM NOTE: THIS .BAT DOES NOT WORK !!
-REM Use instead this webpage instructions to build on Windows:
-REM https://github.com/wekan/wekan/wiki/Install-Wekan-from-source-on-Windows
-REM Please add fix PRs, like config of MongoDB etc.
-
-md C:\repos
-cd C:\repos
-
-REM Install chocolatey
-@"%SystemRoot%\System32\WindowsPowerShell\v1.0\powershell.exe" -NoProfile -InputFormat None -ExecutionPolicy Bypass -Command "iex ((New-Object System.Net.WebClient).DownloadString('https://chocolatey.org/install.ps1'))" && SET "PATH=%PATH%;%ALLUSERSPROFILE%\chocolatey\bin"
-
-choco install -y git curl python2 dotnet4.5.2 nano mongodb-3 mongoclient meteor
-
-curl -O https://nodejs.org/dist/v8.17.0/node-v12.15.0-x64.msi
-call node-v12.15.0-x64.msi
-
-call npm config -g set msvs_version 2015
-call meteor npm config -g set msvs_version 2015
-
-call npm -g install npm
-call npm -g install node-gyp
-call npm -g install fibers
-cd C:\repos
-git clone https://github.com/wekan/wekan.git
-cd wekan
-git checkout edge
-echo "Building Wekan."
-REM del /S /F /Q packages
-REM ## REPOS BELOW ARE INCLUDED TO WEKAN
-REM md packages
-REM cd packages
-REM git clone --depth 1 -b master https://github.com/wekan/flow-router.git kadira-flow-router
-REM git clone --depth 1 -b master https://github.com/meteor-useraccounts/core.git meteor-useraccounts-core
-REM git clone --depth 1 -b master https://github.com/wekan/meteor-accounts-cas.git
-REM git clone --depth 1 -b master https://github.com/wekan/wekan-ldap.git
-REM git clone --depth 1 -b master https://github.com/wekan/wekan-scrollbar.git
-REM git clone --depth 1 -b master https://github.com/wekan/meteor-accounts-oidc.git
-REM git clone --depth 1 -b master --recurse-submodules https://github.com/wekan/markdown.git
-REM move meteor-accounts-oidc/packages/switch_accounts-oidc wekan_accounts-oidc
-REM move meteor-accounts-oidc/packages/switch_oidc wekan_oidc
-REM del /S /F /Q meteor-accounts-oidc
-REM sed -i 's/api\.versionsFrom/\/\/api.versionsFrom/' ~/repos/wekan/packages/meteor-useraccounts-core/package.js
-cd ..
-REM del /S /F /Q node_modules
-call meteor npm install
-REM del /S /F /Q .build
-call meteor build .build --directory
-copy fix-download-unicode\cfs_access-point.txt .build\bundle\programs\server\packages\cfs_access-point.js
-cd .build\bundle\programs\server
-call meteor npm install
-REM cd C:\repos\wekan\.meteor\local\build\programs\server
-REM del node_modules
-cd C:\repos\wekan
-call start-wekan.bat
-=======
 @ECHO OFF
 
 REM NOTE: You can try this to install Meteor on Windows, it works:
@@ -124,5 +61,4 @@
 REM cd C:\repos\wekan\.meteor\local\build\programs\server
 REM del node_modules
 cd C:\repos\wekan
-call start-wekan.bat
->>>>>>> cfcc7372
+call start-wekan.bat