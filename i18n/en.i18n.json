--- conflicted
+++ resolved
@@ -278,13 +278,8 @@
     "quick-access-description": "Star a board to add a shortcut in this bar.",
     "remove-cover": "Remove Cover",
     "remove-from-board": "Remove from Board",
-<<<<<<< HEAD
     "remove-label": "Remove Label",
-    "remove-list": "Delete List NOW - NO UNDO !",
-=======
-    "remove-label": "Remove the label",
-    "listDeletePopup-title": "Delete the list ?",
->>>>>>> e33156dc
+    "listDeletePopup-title": "Delete List ?",
     "remove-member": "Remove Member",
     "remove-member-from-card": "Remove from Card",
     "remove-member-pop": "Remove __name__ (__username__) from __boardTitle__? The member will be removed from all cards on this board. They will receive a notification.",
