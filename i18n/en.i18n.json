--- conflicted
+++ resolved
@@ -608,13 +608,10 @@
     "r-d-add-checklist": "Add checklist",
     "r-d-remove-checklist": "Remove checklist",
     "r-when-a-card-is-moved": "When a card is moved to another list",
-<<<<<<< HEAD
+    "r-back": "Back",
     "ldap": "Ldap",
     "oauth2": "Oauth2",
     "cas": "Cas",
     "authentication-method": "Authentication method",
     "authentication-type": "Authentication type"
-=======
-    "r-back": "Back"
->>>>>>> 58855ada
 }