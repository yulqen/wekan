--- conflicted
+++ resolved
@@ -1,11 +1,7 @@
 swagger: '2.0'
 info:
   title: Wekan REST API
-<<<<<<< HEAD
-  version: v4.83
-=======
   version: v4.84
->>>>>>> 124bce8f
   description: |
     The REST API allows you to control and extend Wekan with ease.
 
