appId: wekan-public/apps/77b94f60-dec9-0136-304e-16ff53095928
<<<<<<< HEAD
appVersion: "v4.83.0"
=======
appVersion: "v4.84.0"
>>>>>>> 124bce8f
files:
  userUploads:
    - README.md
  userScripts:
    build: stacksmith/user-scripts/build.sh
    boot: stacksmith/user-scripts/boot.sh
    run: stacksmith/user-scripts/run.sh<|MERGE_RESOLUTION|>--- conflicted
+++ resolved
@@ -1,9 +1,5 @@
 appId: wekan-public/apps/77b94f60-dec9-0136-304e-16ff53095928
-<<<<<<< HEAD
-appVersion: "v4.83.0"
-=======
 appVersion: "v4.84.0"
->>>>>>> 124bce8f
 files:
   userUploads:
     - README.md
