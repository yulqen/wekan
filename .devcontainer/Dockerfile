FROM ubuntu:21.10
LABEL maintainer="sgr"

<<<<<<< HEAD
ENV BUILD_DEPS="gnupg gosu libarchive-tools wget curl bzip2 g++ build-essential python3 git ca-certificates iproute2"
=======
# 2022-04-25:
# - gyp does not yet work with Ubuntu 22.04 ubuntu:rolling,
#   so changing to 21.10. https://github.com/wekan/wekan/issues/4488

ENV BUILD_DEPS="gnupg gosu libarchive-tools wget curl bzip2 g++ build-essential python git ca-certificates iproute2"
>>>>>>> 454fd6e9
ENV DEBIAN_FRONTEND=noninteractive

ENV \
    DEBUG=false \
    NODE_VERSION=v14.19.1 \
    METEOR_RELEASE=1.10.2 \
    USE_EDGE=false \
    METEOR_EDGE=1.5-beta.17 \
    NPM_VERSION=latest \
    FIBERS_VERSION=4.0.1 \
    ARCHITECTURE=linux-x64 \
    SRC_PATH=./ \
    WITH_API=true \
    RESULTS_PER_PAGE="" \
    ACCOUNTS_LOCKOUT_KNOWN_USERS_FAILURES_BEFORE=3 \
    ACCOUNTS_LOCKOUT_KNOWN_USERS_PERIOD=60 \
    ACCOUNTS_LOCKOUT_KNOWN_USERS_FAILURE_WINDOW=15 \
    ACCOUNTS_LOCKOUT_UNKNOWN_USERS_FAILURES_BERORE=3 \
    ACCOUNTS_LOCKOUT_UNKNOWN_USERS_LOCKOUT_PERIOD=60 \
    ACCOUNTS_LOCKOUT_UNKNOWN_USERS_FAILURE_WINDOW=15 \
    ACCOUNTS_COMMON_LOGIN_EXPIRATION_IN_DAYS=90 \
    RICHER_CARD_COMMENT_EDITOR=false \
    CARD_OPENED_WEBHOOK_ENABLED=false \
    ATTACHMENTS_STORE_PATH="" \
    MAX_IMAGE_PIXEL="" \
    IMAGE_COMPRESS_RATIO="" \
    NOTIFICATION_TRAY_AFTER_READ_DAYS_BEFORE_REMOVE="" \
    BIGEVENTS_PATTERN=NONE \
    NOTIFY_DUE_DAYS_BEFORE_AND_AFTER="" \
    NOTIFY_DUE_AT_HOUR_OF_DAY="" \
    EMAIL_NOTIFICATION_TIMEOUT=30000 \
    MATOMO_ADDRESS="" \
    MATOMO_SITE_ID="" \
    MATOMO_DO_NOT_TRACK=true \
    MATOMO_WITH_USERNAME=false \
    BROWSER_POLICY_ENABLED=true \
    TRUSTED_URL="" \
    WEBHOOKS_ATTRIBUTES="" \
    OAUTH2_ENABLED=false \
    OAUTH2_CA_CERT="" \
    OAUTH2_ADFS_ENABLED=false \
    OAUTH2_LOGIN_STYLE=redirect \
    OAUTH2_CLIENT_ID="" \
    OAUTH2_SECRET="" \
    OAUTH2_SERVER_URL="" \
    OAUTH2_AUTH_ENDPOINT="" \
    OAUTH2_USERINFO_ENDPOINT="" \
    OAUTH2_TOKEN_ENDPOINT="" \
    OAUTH2_ID_MAP="" \
    OAUTH2_USERNAME_MAP="" \
    OAUTH2_FULLNAME_MAP="" \
    OAUTH2_ID_TOKEN_WHITELIST_FIELDS="" \
    OAUTH2_REQUEST_PERMISSIONS='openid profile email' \
    OAUTH2_EMAIL_MAP="" \
    LDAP_ENABLE=false \
    LDAP_PORT=389 \
    LDAP_HOST="" \
    LDAP_BASEDN="" \
    LDAP_LOGIN_FALLBACK=false \
    LDAP_RECONNECT=true \
    LDAP_TIMEOUT=10000 \
    LDAP_IDLE_TIMEOUT=10000 \
    LDAP_CONNECT_TIMEOUT=10000 \
    LDAP_AUTHENTIFICATION=false \
    LDAP_AUTHENTIFICATION_USERDN="" \
    LDAP_AUTHENTIFICATION_PASSWORD="" \
    LDAP_LOG_ENABLED=false \
    LDAP_BACKGROUND_SYNC=false \
    LDAP_BACKGROUND_SYNC_INTERVAL="" \
    LDAP_BACKGROUND_SYNC_KEEP_EXISTANT_USERS_UPDATED=false \
    LDAP_BACKGROUND_SYNC_IMPORT_NEW_USERS=false \
    LDAP_ENCRYPTION=false \
    LDAP_CA_CERT="" \
    LDAP_REJECT_UNAUTHORIZED=false \
    LDAP_USER_AUTHENTICATION=false \
    LDAP_USER_AUTHENTICATION_FIELD=uid \
    LDAP_USER_SEARCH_FILTER="" \
    LDAP_USER_SEARCH_SCOPE="" \
    LDAP_USER_SEARCH_FIELD="" \
    LDAP_SEARCH_PAGE_SIZE=0 \
    LDAP_SEARCH_SIZE_LIMIT=0 \
    LDAP_GROUP_FILTER_ENABLE=false \
    LDAP_GROUP_FILTER_OBJECTCLASS="" \
    LDAP_GROUP_FILTER_GROUP_ID_ATTRIBUTE="" \
    LDAP_GROUP_FILTER_GROUP_MEMBER_ATTRIBUTE="" \
    LDAP_GROUP_FILTER_GROUP_MEMBER_FORMAT="" \
    LDAP_GROUP_FILTER_GROUP_NAME="" \
    LDAP_UNIQUE_IDENTIFIER_FIELD="" \
    LDAP_UTF8_NAMES_SLUGIFY=true \
    LDAP_USERNAME_FIELD="" \
    LDAP_FULLNAME_FIELD="" \
    LDAP_MERGE_EXISTING_USERS=false \
    LDAP_EMAIL_FIELD="" \
    LDAP_EMAIL_MATCH_ENABLE=false \
    LDAP_EMAIL_MATCH_REQUIRE=false \
    LDAP_EMAIL_MATCH_VERIFIED=false \
    LDAP_SYNC_USER_DATA=false \
    LDAP_SYNC_USER_DATA_FIELDMAP="" \
    LDAP_SYNC_GROUP_ROLES="" \
    LDAP_DEFAULT_DOMAIN="" \
    LDAP_SYNC_ADMIN_STATUS="" \
    LDAP_SYNC_ADMIN_GROUPS="" \
    HEADER_LOGIN_ID="" \
    HEADER_LOGIN_FIRSTNAME="" \
    HEADER_LOGIN_LASTNAME="" \
    HEADER_LOGIN_EMAIL="" \
    LOGOUT_WITH_TIMER=false \
    LOGOUT_IN="" \
    LOGOUT_ON_HOURS="" \
    LOGOUT_ON_MINUTES="" \
    CORS="" \
    CORS_ALLOW_HEADERS="" \
    CORS_EXPOSE_HEADERS="" \
    DEFAULT_AUTHENTICATION_METHOD="" \
    PASSWORD_LOGIN_ENABLED=true \
    CAS_ENABLED=false \
    CAS_BASE_URL="" \
    CAS_LOGIN_URL="" \
    CAS_VALIDATE_URL="" \
    SAML_ENABLED=false \
    SAML_PROVIDER="" \
    SAML_ENTRYPOINT="" \
    SAML_ISSUER="" \
    SAML_CERT="" \
    SAML_IDPSLO_REDIRECTURL="" \
    SAML_PRIVATE_KEYFILE="" \
    SAML_PUBLIC_CERTFILE="" \
    SAML_IDENTIFIER_FORMAT="" \
    SAML_LOCAL_PROFILE_MATCH_ATTRIBUTE="" \
    SAML_ATTRIBUTES="" \
    DEFAULT_WAIT_SPINNER="" \
    NODE_OPTIONS="--max_old_space_size=4096"

#---------------------------------------------------------------------
# https://github.com/wekan/wekan/issues/3585#issuecomment-1021522132
# Add more Node heap:
#   NODE_OPTIONS="--max_old_space_size=4096"
# Add more stack:
#   bash -c "ulimit -s 65500; exec node --stack-size=65500 main.js"
#---------------------------------------------------------------------

# Install OS
RUN set -o xtrace \
  && useradd --user-group -m --system --home-dir /home/wekan wekan \
  && apt-get update \
  && apt-get install --assume-yes --no-install-recommends apt-utils apt-transport-https ca-certificates 2>&1 \
  && apt-get install --assume-yes --no-install-recommends ${BUILD_DEPS}

# Install NodeJS
RUN set -o xtrace \
  && cd /tmp \
  && curl -fsSLO --compressed "https://nodejs.org/dist/$NODE_VERSION/node-$NODE_VERSION-$ARCHITECTURE.tar.xz" \
  && curl -fsSLO --compressed "https://nodejs.org/dist/$NODE_VERSION/SHASUMS256.txt.asc" \
  && grep " node-$NODE_VERSION-$ARCHITECTURE.tar.xz\$" SHASUMS256.txt.asc | sha256sum -c - \
  && tar -xJf "node-$NODE_VERSION-$ARCHITECTURE.tar.xz" -C /usr/local --strip-components=1 --no-same-owner \
  && rm "node-$NODE_VERSION-$ARCHITECTURE.tar.xz" SHASUMS256.txt.asc \
  && ln -s /usr/local/bin/node /usr/local/bin/nodejs \
  && mkdir -p /usr/local/lib/node_modules/fibers/.node-gyp /root/.node-gyp/${NODE_VERSION} /home/wekan/.config \
  && npm install -g npm@${NPM_VERSION} \
  && chown wekan:wekan --recursive /home/wekan/.config

ENV DEBIAN_FRONTEND=dialog

USER wekan

# Install Meteor
RUN set -o xtrace \
  && cd /home/wekan \
  && curl https://install.meteor.com/?release=$METEOR_VERSION --output /home/wekan/install-meteor.sh \
  # Replace tar with bsdtar in the install script; https://github.com/jshimko/meteor-launchpad/issues/39
  && sed --in-place "s/tar -xzf.*/bsdtar -xf \"\$TARBALL_FILE\" -C \"\$INSTALL_TMPDIR\"/g" /home/wekan/install-meteor.sh \
  && sed --in-place 's/VERBOSITY="--silent"/VERBOSITY="--progress-bar"/' /home/wekan/install-meteor.sh \
  && printf "\n[-] Installing Meteor $METEOR_VERSION...\n\n" \
  && sh /home/wekan/install-meteor.sh

ENV PATH=$PATH:/home/wekan/.meteor/

USER root

RUN echo "export PATH=$PATH" >> /etc/environment

USER wekan

# Copy source dir
RUN set -o xtrace \
  && mkdir -p /home/wekan/app/.meteor \
  && mkdir -p /home/wekan/app/packages

COPY \
    .meteor/.finished-upgraders \
    .meteor/.id \
    .meteor/cordova-plugins \
    .meteor/packages \
    .meteor/platforms \
    .meteor/release \
    .meteor/versions \
    /home/wekan/app/.meteor/

COPY \
    package.json \
    settings.json \
    /home/wekan/app/

COPY \
    tests \
    /home/wekan/app/tests/

COPY \
    packages \
    /home/wekan/app/packages/

USER root

RUN set -o xtrace \
  && chown -R wekan:wekan /home/wekan/app /home/wekan/.meteor

USER wekan

RUN \
    set -o xtrace && \
    # Build app
    cd /home/wekan/app && \
    /home/wekan/.meteor/meteor add standard-minifier-js && \
    /home/wekan/.meteor/meteor npm install && \
    /home/wekan/.meteor/meteor build --directory /home/wekan/app_build

RUN \
    set -o xtrace && \
    cd /home/wekan/app_build/bundle/programs/server/ && \
    chmod u+w package.json npm-shrinkwrap.json && \
    npm install && \
    cd node_modules/fibers && \
    node build.js

USER root
# Cleanup
RUN \
    set -o xtrace && \
    apt-get clean -y && \
    apt-get autoremove -y && \
    rm -Rf /tmp/* && \
    rm -Rf /home/wekan/app_build && \
    rm -Rf /var/cache/apt /var/lib/apt/lists && \
    rm -Rf /var/lib/apt/lists/*

USER wekan

ENV PORT=3000
EXPOSE $PORT
WORKDIR /home/wekan/app

#---------------------------------------------------------------------
# https://github.com/wekan/wekan/issues/3585#issuecomment-1021522132
# Add more Node heap:
#   NODE_OPTIONS="--max_old_space_size=4096"
# Add more stack:
#   bash -c "ulimit -s 65500; exec node --stack-size=65500 main.js"
#---------------------------------------------------------------------
#TODO:
#CMD ["bash", "-c", "ulimit -s 65500; exec node --stack-size=65500 /build/main.js"]

CMD ["/home/wekan/.meteor/meteor", "run", "--verbose", "--settings", "settings.json"]<|MERGE_RESOLUTION|>--- conflicted
+++ resolved
@@ -1,15 +1,11 @@
 FROM ubuntu:21.10
 LABEL maintainer="sgr"
 
-<<<<<<< HEAD
-ENV BUILD_DEPS="gnupg gosu libarchive-tools wget curl bzip2 g++ build-essential python3 git ca-certificates iproute2"
-=======
 # 2022-04-25:
 # - gyp does not yet work with Ubuntu 22.04 ubuntu:rolling,
 #   so changing to 21.10. https://github.com/wekan/wekan/issues/4488
 
-ENV BUILD_DEPS="gnupg gosu libarchive-tools wget curl bzip2 g++ build-essential python git ca-certificates iproute2"
->>>>>>> 454fd6e9
+ENV BUILD_DEPS="gnupg gosu libarchive-tools wget curl bzip2 g++ build-essential python3 git ca-certificates iproute2"
 ENV DEBIAN_FRONTEND=noninteractive
 
 ENV \
