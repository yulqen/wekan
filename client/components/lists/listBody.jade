--- conflicted
+++ resolved
@@ -44,30 +44,19 @@
 
   .add-controls.clearfix
     button.primary.confirm(type="submit") {{_ 'add'}}
-<<<<<<< HEAD
-    unless isSandstorm
-      unless currentBoard.isTemplatesBoard
-        unless currentBoard.isTemplateBoard
-          span.quiet
-            | {{_ 'or'}}
-            a.js-link {{_ 'link'}}
-          span.quiet
-            | &nbsp;
-            | /
-            a.js-search {{_ 'search'}}
-          span.quiet
-            | &nbsp;
-            | /
-            a.js-card-template {{_ 'template'}}
-=======
-    span.quiet
-      | {{_ 'or'}}
-      a.js-link {{_ 'link'}}
-    span.quiet
-      | &nbsp;
-      | /
-      a.js-search {{_ 'search'}}
->>>>>>> 29c3080e
+    unless currentBoard.isTemplatesBoard
+      unless currentBoard.isTemplateBoard
+        span.quiet
+          | {{_ 'or'}}
+          a.js-link {{_ 'link'}}
+        span.quiet
+          | &nbsp;
+          | /
+          a.js-search {{_ 'search'}}
+        span.quiet
+          | &nbsp;
+          | /
+          a.js-card-template {{_ 'template'}}
 
 template(name="autocompleteLabelLine")
   .minicard-label(class="card-label-{{colorName}}" title=labelName)
