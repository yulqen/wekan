--- conflicted
+++ resolved
@@ -36,22 +36,14 @@
     const members = formComponent.members.get();
     const labelIds = formComponent.labels.get();
     const customFields = formComponent.customFields.get();
-    //console.log('members', members);
-    //console.log('labelIds', labelIds);
-    //console.log('customFields', customFields);
-
-    const boardId = this.data().board()._id;
+
+    const boardId = this.data().board();
     let swimlaneId = '';
     const boardView = Meteor.user().profile.boardView;
     if (boardView === 'board-view-swimlanes')
       swimlaneId = this.parentComponent().parentComponent().data()._id;
-<<<<<<< HEAD
-    else if (boardView === 'board-view-lists')
-      swimlaneId = this.data().board().getDefaultSwimline()._id;
-=======
     else if ((boardView === 'board-view-lists') || (boardView === 'board-view-cal'))
-      swimlaneId = Swimlanes.findOne({boardId})._id;
->>>>>>> ad54a8a4
+      swimlaneId = boardId.getDefaultSwimline()._id;
 
     if (title) {
       const _id = Cards.insert({
@@ -60,7 +52,7 @@
         labelIds,
         customFields,
         listId: this.data()._id,
-        boardId: this.data().board()._id,
+        boardId: boardId._id,
         sort: sortIndex,
         swimlaneId,
       });
