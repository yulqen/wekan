--- conflicted
+++ resolved
@@ -718,13 +718,7 @@
 .board-color-dark#header-quick-access ul li.current {
   border-bottom: 4px solid #476483;
 }
-
-/* Board Wrapper background fix for dark theme */
-.board-color-dark.board-wrapper {
-    background-color: #2c3e50;
-}
-
-
+.board-color-dark .ui-sortable,
 .board-color-dark .swimlane,
 .board-color-dark .swimlane >.swimlane-header-wrap,
 .board-color-dark .swimlane >.list.js-list,
@@ -893,7 +887,7 @@
 .board-color-relax#header-quick-access ul li.current {
   border-bottom: 4px solid #3dd37e;
 }
-.board-color-relax.board-wrapper {
+.board-color-relax .ui-sortable {
   background-color: #a7e366;
 }
 .board-color-relax .list-header {
@@ -1060,7 +1054,7 @@
 .board-color-clearblue .toggle-switch:checked ~ .toggle-label:after {
   background-color: #197ddc;
 }
-.board-color-clearblue.board-wrapper {
+.board-color-clearblue .board-canvas {
   background: linear-gradient(135deg, #499bea 0%, #00aecc 100%);
 }
 .board-color-clearblue .swimlane {
@@ -1308,7 +1302,7 @@
 .board-color-natural#header-quick-access {
   background-color: #2d392b;
 }
-.board-color-natural.board-wrapper {
+.board-color-natural .ui-sortable {
   background-color: #dedede;
 }
 .board-color-natural .swimlane .swimlane-header-wrap {
@@ -1439,7 +1433,7 @@
   height: 21px;
   background: #f7f7f7;
 }
-.board-color-modern.board-wrapper {
+.board-color-modern .board-canvas {
   background: #f5f5f5;
 }
 .board-color-modern .swimlane {
@@ -1737,7 +1731,7 @@
   line-height: 0.8em;
   padding-top: 10px;
 }
-.board-color-moderndark.board-wrapper {
+.board-color-moderndark .board-canvas {
   background: #2a2a2a;
 }
 .board-color-moderndark .swimlane .swimlane-header-wrap {
@@ -2116,7 +2110,7 @@
   color: #fff !important;
 }
 */
-.board-color-exodark.board-wrapper {
+.board-color-exodark .board-canvas {
   background: #222;
   /* font-family: Poppins; */
 }
@@ -2258,17 +2252,8 @@
   color: #fff;
 }
 
-<<<<<<< HEAD
-.board-color-cleandark#header-quick-access {
-  background: #23232B;
-}
-
-.board-color-cleandark#header {
-  background: #23232B;
-=======
 .board-color-cleandark {
   background: #0A0A14
->>>>>>> a214cd64
 }
 
 .board-color-cleandark#header ul li,
@@ -2301,7 +2286,7 @@
   color: rgba(255, 255, 255, 1);
 }
 
-.board-color-cleandark.board-wrapper {
+.board-color-cleandark .board-canvas {
   background: #0A0A14;
 }
 
@@ -2675,11 +2660,6 @@
   margin-top: 3px;
 }
 
-<<<<<<< HEAD
-.board-color-cleanlight#header-quick-access {
-  background: #f8f8f9;
-  color: rgba(10, 10, 20, 0.85);
-=======
 .board-color-cleandark .allBoards {
   white-space: nowrap;
 }
@@ -2699,7 +2679,6 @@
 
 .board-color-cleanlight {
   background: #E0E0E0;
->>>>>>> a214cd64
 }
 
 .board-color-cleanlight .board-header-btn {
@@ -2760,7 +2739,7 @@
   color: rgba(10, 10, 20, 1);
 }
 
-.board-color-cleanlight.board-wrapper {
+.board-color-cleanlight .board-canvas {
   background: #FFFFFF;
 }
 
