/*
const DOWNCLS = 'fa-sort-down';
const UPCLS = 'fa-sort-up';
*/
const sortCardsBy = new ReactiveVar('');
Template.boardMenuPopup.events({
  'click .js-rename-board': Popup.open('boardChangeTitle'),
  'click .js-custom-fields'() {
    Sidebar.setView('customFields');
    Popup.close();
  },
  'click .js-open-archives'() {
    Sidebar.setView('archives');
    Popup.close();
  },
  'click .js-change-board-color': Popup.open('boardChangeColor'),
  'click .js-change-language': Popup.open('changeLanguage'),
  'click .js-archive-board ': Popup.afterConfirm('archiveBoard', function() {
    const currentBoard = Boards.findOne(Session.get('currentBoard'));
    currentBoard.archive();
    // XXX We should have some kind of notification on top of the page to
    // confirm that the board was successfully archived.
    FlowRouter.go('home');
  }),
  'click .js-delete-board': Popup.afterConfirm('deleteBoard', function() {
    const currentBoard = Boards.findOne(Session.get('currentBoard'));
    Popup.close();
    Boards.remove(currentBoard._id);
    FlowRouter.go('home');
  }),
  'click .js-outgoing-webhooks': Popup.open('outgoingWebhooks'),
  'click .js-import-board': Popup.open('chooseBoardSource'),
  'click .js-subtask-settings': Popup.open('boardSubtaskSettings'),
  'click .js-card-settings': Popup.open('boardCardSettings'),
});

Template.boardChangeTitlePopup.events({
  submit(event, templateInstance) {
    const newTitle = templateInstance
      .$('.js-board-name')
      .val()
      .trim();
    const newDesc = templateInstance
      .$('.js-board-desc')
      .val()
      .trim();
    if (newTitle) {
      this.rename(newTitle);
      this.setDescription(newDesc);
      Popup.close();
    }
    event.preventDefault();
  },
});

BlazeComponent.extendComponent({
<<<<<<< HEAD
=======
  onCreated() {
    // set sort to default
    Session.set('sortBy', '');
  },
>>>>>>> db311f67
  watchLevel() {
    const currentBoard = Boards.findOne(Session.get('currentBoard'));
    return currentBoard && currentBoard.getWatchLevel(Meteor.userId());
  },

  isStarred() {
    const boardId = Session.get('currentBoard');
    const user = Meteor.user();
    return user && user.hasStarred(boardId);
  },

  // Only show the star counter if the number of star is greater than 2
  showStarCounter() {
    const currentBoard = Boards.findOne(Session.get('currentBoard'));
    return currentBoard && currentBoard.stars >= 2;
  },
  /*
  showSort() {
    return Meteor.user().hasSortBy();
  },
  directionClass() {
    return this.currentDirection() === -1 ? DOWNCLS : UPCLS;
  },
  changeDirection() {
    const direction = 0 - this.currentDirection() === -1 ? '-' : '';
    Meteor.call('setListSortBy', direction + this.currentListSortBy());
  },
  currentDirection() {
    return Meteor.user().getListSortByDirection();
  },
  currentListSortBy() {
    return Meteor.user().getListSortBy();
  },
  listSortShortDesc() {
    return `list-label-short-${this.currentListSortBy()}`;
  },
  */
  events() {
    return [
      {
        'click .js-edit-board-title': Popup.open('boardChangeTitle'),
        'click .js-star-board'() {
          Meteor.user().toggleBoardStar(Session.get('currentBoard'));
        },
        'click .js-open-board-menu': Popup.open('boardMenu'),
        'click .js-change-visibility': Popup.open('boardChangeVisibility'),
        'click .js-watch-board': Popup.open('boardChangeWatch'),
        'click .js-open-archived-board'() {
          Modal.open('archivedBoards');
        },
        'click .js-toggle-board-view': Popup.open('boardChangeView'),
        'click .js-toggle-sidebar'() {
          Sidebar.toggle();
        },
        'click .js-open-filter-view'() {
          Sidebar.setView('filter');
        },
        'click .js-sort-cards': Popup.open('cardsSort'),
        /*
        'click .js-open-sort-view'(evt) {
          const target = evt.target;
          if (target.tagName === 'I') {
            // click on the text, popup choices
            this.changeDirection();
          } else {
            // change the sort order
            Popup.open('listsort')(evt);
          }
        },
        */
        'click .js-filter-reset'(event) {
          event.stopPropagation();
          Sidebar.setView();
          Filter.reset();
        },
        'click .js-sort-reset'() {
          Session.set('sortBy', '');
        },
        'click .js-open-search-view'() {
          Sidebar.setView('search');
        },
        'click .js-multiselection-activate'() {
          const currentCard = Session.get('currentCard');
          MultiSelection.activate();
          if (currentCard) {
            MultiSelection.add(currentCard);
          }
        },
        'click .js-multiselection-reset'(event) {
          event.stopPropagation();
          MultiSelection.disable();
        },
        'click .js-log-in'() {
          FlowRouter.go('atSignIn');
        },
      },
    ];
  },
}).register('boardHeaderBar');

Template.boardHeaderBar.helpers({
  canModifyBoard() {
    return (
      Meteor.user() &&
      Meteor.user().isBoardMember() &&
      !Meteor.user().isCommentOnly()
    );
  },
  boardView() {
    return Utils.boardView();
  },
  isSortActive() {
    return Session.get('sortBy') ? true : false;
  },
});

Template.boardChangeViewPopup.events({
  'click .js-open-lists-view'() {
    Utils.setBoardView('board-view-lists');
    Popup.close();
  },
  'click .js-open-swimlanes-view'() {
    Utils.setBoardView('board-view-swimlanes');
    Popup.close();
  },
  'click .js-open-cal-view'() {
    Utils.setBoardView('board-view-cal');
    Popup.close();
  },
});

const CreateBoard = BlazeComponent.extendComponent({
  template() {
    return 'createBoard';
  },

  onCreated() {
    this.visibilityMenuIsOpen = new ReactiveVar(false);
    this.visibility = new ReactiveVar('private');
    this.boardId = new ReactiveVar('');
  },

  visibilityCheck() {
    return this.currentData() === this.visibility.get();
  },

  setVisibility(visibility) {
    this.visibility.set(visibility);
    this.visibilityMenuIsOpen.set(false);
  },

  toggleVisibilityMenu() {
    this.visibilityMenuIsOpen.set(!this.visibilityMenuIsOpen.get());
  },

  onSubmit(event) {
    event.preventDefault();
    const title = this.find('.js-new-board-title').value;
    const visibility = this.visibility.get();

    this.boardId.set(
      Boards.insert({
        title,
        permission: visibility,
      }),
    );

    Swimlanes.insert({
      title: 'Default',
      boardId: this.boardId.get(),
    });

    Utils.goBoardId(this.boardId.get());
  },

  events() {
    return [
      {
        'click .js-select-visibility'() {
          this.setVisibility(this.currentData());
        },
        'click .js-change-visibility': this.toggleVisibilityMenu,
        'click .js-import': Popup.open('boardImportBoard'),
        submit: this.onSubmit,
        'click .js-import-board': Popup.open('chooseBoardSource'),
        'click .js-board-template': Popup.open('searchElement'),
      },
    ];
  },
}).register('createBoardPopup');

(class HeaderBarCreateBoard extends CreateBoard {
  onSubmit(event) {
    super.onSubmit(event);
    // Immediately star boards crated with the headerbar popup.
    Meteor.user().toggleBoardStar(this.boardId.get());
  }
}.register('headerBarCreateBoardPopup'));

BlazeComponent.extendComponent({
  visibilityCheck() {
    const currentBoard = Boards.findOne(Session.get('currentBoard'));
    return this.currentData() === currentBoard.permission;
  },

  selectBoardVisibility() {
    const currentBoard = Boards.findOne(Session.get('currentBoard'));
    const visibility = this.currentData();
    currentBoard.setVisibility(visibility);
    Popup.close();
  },

  events() {
    return [
      {
        'click .js-select-visibility': this.selectBoardVisibility,
      },
    ];
  },
}).register('boardChangeVisibilityPopup');

BlazeComponent.extendComponent({
  watchLevel() {
    const currentBoard = Boards.findOne(Session.get('currentBoard'));
    return currentBoard.getWatchLevel(Meteor.userId());
  },

  watchCheck() {
    return this.currentData() === this.watchLevel();
  },

  events() {
    return [
      {
        'click .js-select-watch'() {
          const level = this.currentData();
          Meteor.call(
            'watch',
            'board',
            Session.get('currentBoard'),
            level,
            (err, ret) => {
              if (!err && ret) Popup.close();
            },
          );
        },
      },
    ];
  },
}).register('boardChangeWatchPopup');

/*
BlazeComponent.extendComponent({
  onCreated() {
    //this.sortBy = new ReactiveVar();
    ////this.sortDirection = new ReactiveVar();
    //this.setSortBy();
    this.downClass = DOWNCLS;
    this.upClass = UPCLS;
  },
  allowedSortValues() {
    const types = [];
    const pushed = {};
    Meteor.user()
      .getListSortTypes()
      .forEach(type => {
        const key = type.replace(/^-/, '');
        if (pushed[key] === undefined) {
          types.push({
            name: key,
            label: `list-label-${key}`,
            shortLabel: `list-label-short-${key}`,
          });
          pushed[key] = 1;
        }
      });
    return types;
  },
  Direction() {
    return Meteor.user().getListSortByDirection() === -1
      ? this.downClass
      : this.upClass;
  },
  sortby() {
    return Meteor.user().getListSortBy();
  },

  setSortBy(type = null) {
    const user = Meteor.user();
    if (type === null) {
      type = user._getListSortBy();
    } else {
      let value = '';
      if (type.map) {
        // is an array
        value = (type[1] === -1 ? '-' : '') + type[0];
      }
      Meteor.call('setListSortBy', value);
    }
    //this.sortBy.set(type[0]);
    //this.sortDirection.set(type[1]);
  },

  events() {
    return [
      {
        'click .js-sort-by'(evt) {
          evt.preventDefault();
          const target = evt.target;
          const sortby = target.getAttribute('name');
          const down = !!target.querySelector(`.${this.upClass}`);
          const direction = down ? -1 : 1;
          this.setSortBy([sortby, direction]);
          if (Utils.isMiniScreen) {
            Popup.close();
          }
        },
      },
    ];
  },
}).register('listsortPopup');
*/

BlazeComponent.extendComponent({
  events() {
    return [
      {
        'click .js-sort-due'() {
          const sortBy = {
            dueAt: 1,
          };
          Session.set('sortBy', sortBy);
          sortCardsBy.set(TAPi18n.__('due-date'));
          Popup.close();
        },
        'click .js-sort-title'() {
          const sortBy = {
            title: 1,
          };
          Session.set('sortBy', sortBy);
          sortCardsBy.set(TAPi18n.__('title'));
          Popup.close();
        },
        'click .js-sort-created-asc'() {
          const sortBy = {
            createdAt: 1,
          };
          Session.set('sortBy', sortBy);
          sortCardsBy.set(TAPi18n.__('date-created-newest-first'));
          Popup.close();
        },
        'click .js-sort-created-desc'() {
          const sortBy = {
            createdAt: -1,
          };
          Session.set('sortBy', sortBy);
          sortCardsBy.set(TAPi18n.__('date-created-oldest-first'));
          Popup.close();
        },
      },
    ];
  },
}).register('cardsSortPopup');<|MERGE_RESOLUTION|>--- conflicted
+++ resolved
@@ -54,13 +54,6 @@
 });
 
 BlazeComponent.extendComponent({
-<<<<<<< HEAD
-=======
-  onCreated() {
-    // set sort to default
-    Session.set('sortBy', '');
-  },
->>>>>>> db311f67
   watchLevel() {
     const currentBoard = Boards.findOne(Session.get('currentBoard'));
     return currentBoard && currentBoard.getWatchLevel(Meteor.userId());
