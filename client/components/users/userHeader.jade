--- conflicted
+++ resolved
@@ -21,19 +21,13 @@
         li: a.js-change-language {{_ 'changeLanguagePopup-title'}}
     if currentUser.isAdmin
       li: a.js-go-setting(href="{{pathFor 'setting'}}") {{_ 'admin-panel'}}
-<<<<<<< HEAD
   hr
   ul.pop-over-list
     li: a(href="{{pathFor 'board' id=templatesBoardId slug=templatesBoardSlug}}") {{_ 'templates'}}
-  hr
-  ul.pop-over-list
-    li: a.js-logout {{_ 'log-out'}}
-=======
   unless isSandstorm
     hr
     ul.pop-over-list
       li: a.js-logout {{_ 'log-out'}}
->>>>>>> 29c3080e
 
 template(name="editProfilePopup")
   form
