--- conflicted
+++ resolved
@@ -28,43 +28,6 @@
           .my-cards-board-wrapper
             .my-cards-board-title
               +viewer
-<<<<<<< HEAD
-                = swimlane.title
-            each list in swimlane.myLists
-              .my-cards-list-wrapper
-                .my-cards-list-title(class=list.colorClass)
-                  +viewer
-                    = list.title
-                each card in list.myCards
-                  .my-cards-card-wrapper
-                    a.minicard-wrapper(href=card.absoluteUrl)
-                      +minicard(card)
-    else
-      .my-cards-dueat-list-wrapper
-        each card in myCardsList
-          .my-cards-card-wrapper
-            a.minicard-wrapper.card-title(href=card.absoluteUrl)
-              +minicard(card)
-            ul.my-cards-context-list
-              li.my-cards-context(title="{{_ 'board'}}")
-                +viewer
-                  = card.getBoard.title
-              li.my-cards-context.my-cards-context-separator
-                = ' '
-                | {{_ 'context-separator'}}
-                = ' '
-              li.my-cards-context(title="{{_ 'swimlane'}}")
-                +viewer
-                  = card.getSwimlane.title
-              li.my-cards-context
-                = ' '
-                | {{_ 'context-separator'}}
-                = ' '
-              li.my-cards-context(title="{{_ 'list'}}")
-                +viewer
-                  = card.getList.title
-
-=======
                 = board.title
             each swimlane in board.mySwimlanes
               .my-cards-swimlane-title(class="{{#if swimlane.colorClass}}{{ swimlane.colorClass }}{{else}}swimlane-default-color{{/if}}")
@@ -105,7 +68,6 @@
                     = card.getList.title
   else
     +spinner
->>>>>>> 4e8ee8eb
 
 template(name="myCardsSortChangePopup")
   ul.pop-over-list
