import { TAPi18n } from '/imports/i18n';

BlazeLayout.setRoot('body');

let alreadyCheck = 1;
let isCheckDone = false;
let counter = 0;
const validator = {
  set(obj, prop, value) {
    if (prop === 'state' && value !== 'signIn') {
      $('.at-form-authentication').hide();
    } else if (prop === 'state' && value === 'signIn') {
      $('.at-form-authentication').show();
    }
    // The default behavior to store the value
    obj[prop] = value;
    // Indicate success
    return true;
  },
};

// let isSettingDatabaseFctCallDone = false;

Template.userFormsLayout.onCreated(function () {
  const templateInstance = this;
  templateInstance.currentSetting = new ReactiveVar();
  templateInstance.isLoading = new ReactiveVar(false);

  Meteor.subscribe('setting', {
    onReady() {
      templateInstance.currentSetting.set(Settings.findOne());
      let currSetting = templateInstance.currentSetting.curValue;
      let oidcBtnElt = $("#at-oidc");
      if(currSetting && currSetting !== undefined && currSetting.oidcBtnText !== undefined && oidcBtnElt != null && oidcBtnElt != undefined){
        let htmlvalue = "<i class='fa fa-oidc'></i>" + currSetting.oidcBtnText;
        oidcBtnElt.html(htmlvalue);
      }

      // isSettingDatabaseFctCallDone = true;
      if (currSetting && currSetting !== undefined && currSetting.customLoginLogoImageUrl !== undefined)
        document.getElementById("isSettingDatabaseCallDone").style.display = 'none';
      else
        document.getElementById("isSettingDatabaseCallDone").style.display = 'block';
      return this.stop();
    },
  });
  Meteor.call('isPasswordLoginDisabled', (_, result) => {
    if (result) {
      $('.at-pwd-form').hide();
    }
  });

<<<<<<< HEAD
  if(!Meteor.user()?.profile)
  {

    Meteor.call('isOidcRedirectionEnabled', (_, result) => {
      serviceName = 'oidc';
      if (result)
      {
        methodName = "loginWithOidc";
        var loginWithService = Meteor[methodName];
        AccountsTemplates.options.socialLoginStyle = 'redirect';
        options = {
          loginStyle: AccountsTemplates.options.socialLoginStyle,
        };
        loginWithService(options, function(err) {
          AccountsTemplates.setDisabled(false);
          if (err && err instanceof Accounts.LoginCancelledError)
          {
          }
          else if (err && err instanceof ServiceConfiguration.ConfigError)
          {
            if (Accounts._loginButtonsSession) return Accounts._loginButtonsSession.configureService('oidc');
          }
          else
          {
            AccountsTemplates.submitCallback(err, state);
          }
        });
      }
      else console.log("oidc redirect not set");
    });
=======
  if (!Meteor.user()?.profile) {
      Meteor.call('isOidcRedirectionEnabled', (_, result) => {
        if (result) {
          AccountsTemplates.options.socialLoginStyle = 'redirect';
          options = {
            loginStyle: AccountsTemplates.options.socialLoginStyle,
          };
          Meteor.loginWithOidc(options);
        }
        else console.log("oidc redirect not set");
      });
>>>>>>> 760dde2c
  }
  Meteor.call('isDisableRegistration', (_, result) => {
    if (result) {
      $('.at-signup-link').hide();
    }
  });

  Meteor.call('isDisableForgotPassword', (_, result) => {
    if (result) {
      $('.at-pwd-link').hide();
    }
  });

});

Template.userFormsLayout.onRendered(() => {
  AccountsTemplates.state.form.keys = new Proxy(
    AccountsTemplates.state.form.keys,
    validator,
  );
  EscapeActions.executeAll();
});

Template.userFormsLayout.helpers({
  currentSetting() {
    return Template.instance().currentSetting.get();
  },

  // isSettingDatabaseCallDone(){
  //   return isSettingDatabaseFctCallDone;
  // },

  isLegalNoticeLinkExist() {
    const currSet = Template.instance().currentSetting.get();
    if (currSet && currSet !== undefined && currSet != null) {
      return currSet.legalNotice !== undefined && currSet.legalNotice.trim() != "";
    }
    else
      return false;
  },

  getLegalNoticeWithWritTraduction() {
    let spanLegalNoticeElt = $("#legalNoticeSpan");
    if (spanLegalNoticeElt != null && spanLegalNoticeElt != undefined) {
      spanLegalNoticeElt.html(TAPi18n.__('acceptance_of_our_legalNotice', {}));
    }
    let atLinkLegalNoticeElt = $("#legalNoticeAtLink");
    if (atLinkLegalNoticeElt != null && atLinkLegalNoticeElt != undefined) {
      atLinkLegalNoticeElt.html(TAPi18n.__('legalNotice', {}));
    }
    return true;
  },

  isLoading() {
    return Template.instance().isLoading.get();
  },

  afterBodyStart() {
    return currentSetting.customHTMLafterBodyStart;
  },

  beforeBodyEnd() {
    return currentSetting.customHTMLbeforeBodyEnd;
  },

  languages() {
    return TAPi18n.getSupportedLanguages()
      .map(({ tag, name }) => ({ tag: tag, name }))
      .sort((a, b) => {
        if (a.name === b.name) {
          return 0;
        } else {
          return a.name > b.name ? 1 : -1;
        }
      });
  },

  isCurrentLanguage() {
    const curLang = TAPi18n.getLanguage();
    return this.tag === curLang;
  },
});

Template.userFormsLayout.events({
  'change .js-userform-set-language'(event) {
    const tag = $(event.currentTarget).val();
    TAPi18n.setLanguage(tag);
    event.preventDefault();
  },
  'click #at-btn'(event, templateInstance) {
    if (FlowRouter.getRouteName() === 'atSignIn') {
      templateInstance.isLoading.set(true);
      authentication(event, templateInstance).then(() => {
        templateInstance.isLoading.set(false);
      });
    }
    isCheckDone = false;
  },
  'click #at-signUp'(event, templateInstance) {
    isCheckDone = false;
  },
  'DOMSubtreeModified #at-oidc'(event) {
    if (alreadyCheck <= 2) {
      let currSetting = Settings.findOne();
      let oidcBtnElt = $("#at-oidc");
      if (currSetting && currSetting !== undefined && currSetting.oidcBtnText !== undefined && oidcBtnElt != null && oidcBtnElt != undefined) {
        let htmlvalue = "<i class='fa fa-oidc'></i>" + currSetting.oidcBtnText;
        if (alreadyCheck == 1) {
          alreadyCheck++;
          oidcBtnElt.html("");
        }
        else {
          alreadyCheck++;
          oidcBtnElt.html(htmlvalue);
        }
      }
    }
    else {
      alreadyCheck = 1;
    }
  },
  'DOMSubtreeModified .at-form'(event) {
    if (alreadyCheck <= 2 && !isCheckDone) {
      if (document.getElementById("at-oidc") != null) {
        let currSetting = Settings.findOne();
        let oidcBtnElt = $("#at-oidc");
        if (currSetting && currSetting !== undefined && currSetting.oidcBtnText !== undefined && oidcBtnElt != null && oidcBtnElt != undefined) {
          let htmlvalue = "<i class='fa fa-oidc'></i>" + currSetting.oidcBtnText;
          if (alreadyCheck == 1) {
            alreadyCheck++;
            oidcBtnElt.html("");
          }
          else {
            alreadyCheck++;
            isCheckDone = true;
            oidcBtnElt.html(htmlvalue);
          }
        }
      }
    }
    else {
      alreadyCheck = 1;
    }
  },
});

Template.defaultLayout.events({
  'click .js-close-modal': () => {
    Modal.close();
  },
});

async function authentication(event, templateInstance) {
  const match = $('#at-field-username_and_email').val();
  const password = $('#at-field-password').val();

  if (!match || !password) return undefined;

  const result = await getAuthenticationMethod(
    templateInstance.currentSetting.get(),
    match,
  );

  if (result === 'password') return undefined;

  // Stop submit #at-pwd-form
  event.preventDefault();
  event.stopImmediatePropagation();

  switch (result) {
    case 'ldap':
      return new Promise(resolve => {
        Meteor.loginWithLDAP(match, password, function () {
          resolve(FlowRouter.go('/'));
        });
      });

    case 'saml':
      return new Promise(resolve => {
        const provider = Meteor.settings.public.SAML_PROVIDER;
        Meteor.loginWithSaml(
          {
            provider,
          },
          function () {
            resolve(FlowRouter.go('/'));
          },
        );
      });

    case 'cas':
      return new Promise(resolve => {
        Meteor.loginWithCas(match, password, function () {
          resolve(FlowRouter.go('/'));
        });
      });

    default:
      return undefined;
  }
}

function getAuthenticationMethod(
  { displayAuthenticationMethod, defaultAuthenticationMethod },
  match,
) {
  if (displayAuthenticationMethod) {
    return $('.select-authentication').val();
  }
  return getUserAuthenticationMethod(defaultAuthenticationMethod, match);
}

function getUserAuthenticationMethod(defaultAuthenticationMethod, match) {
  return new Promise(resolve => {
    try {
      Meteor.subscribe('user-authenticationMethod', match, {
        onReady() {
          const user = Users.findOne();
          const authenticationMethod = user
            ? user.authenticationMethod
            : defaultAuthenticationMethod;

          resolve(authenticationMethod);
        },
      });
    } catch (error) {
      resolve(defaultAuthenticationMethod);
    }
  });
}<|MERGE_RESOLUTION|>--- conflicted
+++ resolved
@@ -50,38 +50,6 @@
     }
   });
 
-<<<<<<< HEAD
-  if(!Meteor.user()?.profile)
-  {
-
-    Meteor.call('isOidcRedirectionEnabled', (_, result) => {
-      serviceName = 'oidc';
-      if (result)
-      {
-        methodName = "loginWithOidc";
-        var loginWithService = Meteor[methodName];
-        AccountsTemplates.options.socialLoginStyle = 'redirect';
-        options = {
-          loginStyle: AccountsTemplates.options.socialLoginStyle,
-        };
-        loginWithService(options, function(err) {
-          AccountsTemplates.setDisabled(false);
-          if (err && err instanceof Accounts.LoginCancelledError)
-          {
-          }
-          else if (err && err instanceof ServiceConfiguration.ConfigError)
-          {
-            if (Accounts._loginButtonsSession) return Accounts._loginButtonsSession.configureService('oidc');
-          }
-          else
-          {
-            AccountsTemplates.submitCallback(err, state);
-          }
-        });
-      }
-      else console.log("oidc redirect not set");
-    });
-=======
   if (!Meteor.user()?.profile) {
       Meteor.call('isOidcRedirectionEnabled', (_, result) => {
         if (result) {
@@ -93,7 +61,6 @@
         }
         else console.log("oidc redirect not set");
       });
->>>>>>> 760dde2c
   }
   Meteor.call('isDisableRegistration', (_, result) => {
     if (result) {
