template(name="cardAttachmentsPopup")
  ul.pop-over-list
    li
      input.js-attach-file.hide(type="file" name="file" multiple)
      a.js-computer-upload {{_ 'computer'}}
    li
      a.js-upload-clipboard-image {{_ 'clipboard'}}

template(name="previewClipboardImagePopup")
  p <kbd>Ctrl</kbd>+<kbd>V</kbd> {{_ "paste-or-dragdrop"}}
  img.preview-clipboard-image()
  button.primary.js-upload-pasted-image {{_ 'upload'}}

template(name="previewAttachedImagePopup")
  img.preview-large-image.js-large-image-clicked(src="{{url}}")

template(name="attachmentDeletePopup")
  p {{_ "attachment-delete-pop"}}
  button.js-confirm.negate.full(type="submit") {{_ 'delete'}}

template(name="uploadingPopup")
  .uploading-info
    span.upload-percentage {{progress}}%
    .upload-progress-frame
      .upload-progress-bar(style="width: {{progress}}%;")
    span.upload-size {{fileSize}}

template(name="attachmentsGalery")
  .attachments-galery
    each attachments
      .attachment-item
        a.attachment-thumbnail.swipebox(href="{{url}}" title="{{name}}")
          if isUploaded 
            if isImage
              img.attachment-thumbnail-img(src="{{url}}")
            else
              span.attachment-thumbnail-ext= extension
          else
            +spinner
        p.attachment-details
          = name
          span.attachment-details-actions
            a.js-download(href="{{url download=true}}")
              i.fa.fa-download
              | {{_ 'download'}}
            if currentUser.isBoardMember
              unless currentUser.isCommentOnly
                unless currentUser.isWorker
                  if isImage
                    a(class="{{#if $eq ../coverId _id}}js-remove-cover{{else}}js-add-cover{{/if}}")
                      i.fa.fa-thumb-tack
                      if($eq ../coverId _id)
                        | {{_ 'remove-cover'}}
                      else
                        | {{_ 'add-cover'}}
                  a.js-confirm-delete
                    i.fa.fa-close
                    | {{_ 'delete'}}

    if currentUser.isBoardMember
      unless currentUser.isCommentOnly
<<<<<<< HEAD
        li.attachment-item.add-attachment
          a.js-add-attachment {{_ 'add-attachment' }}
=======
        unless currentUser.isWorker
          //li.attachment-item.add-attachment
          a.js-add-attachment
            i.fa.fa-paperclip
            | {{_ 'add-attachment' }}
>>>>>>> 3fcde252
<|MERGE_RESOLUTION|>--- conflicted
+++ resolved
@@ -59,13 +59,8 @@
 
     if currentUser.isBoardMember
       unless currentUser.isCommentOnly
-<<<<<<< HEAD
-        li.attachment-item.add-attachment
-          a.js-add-attachment {{_ 'add-attachment' }}
-=======
         unless currentUser.isWorker
           //li.attachment-item.add-attachment
           a.js-add-attachment
             i.fa.fa-paperclip
-            | {{_ 'add-attachment' }}
->>>>>>> 3fcde252
+            | {{_ 'add-attachment' }}