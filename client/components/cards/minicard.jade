--- conflicted
+++ resolved
@@ -77,14 +77,11 @@
                 if $eq definition.type "currency"
                   +viewer
                     = formattedCurrencyCustomFieldValue(definition)
-<<<<<<< HEAD
                 else if $eq definition.type "date"
                   .date
                     +minicardCustomFieldDate
-=======
                 else if $eq definition.type "checkbox"
                   .materialCheckBox(class="{{#if value }}is-checked{{/if}}")
->>>>>>> d1f44a15
                 else
                   +viewer
                     = trueValue
