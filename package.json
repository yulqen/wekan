--- conflicted
+++ resolved
@@ -1,10 +1,6 @@
 {
   "name": "wekan",
-<<<<<<< HEAD
-  "version": "v1.69.2",
-=======
   "version": "v1.70.0",
->>>>>>> e3b3e8b8
   "description": "Open-Source kanban",
   "private": true,
   "scripts": {
