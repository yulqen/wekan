--- conflicted
+++ resolved
@@ -71,14 +71,9 @@
     "mongodb": "^3.5.7",
     "os": "^0.1.1",
     "page": "^1.11.5",
-<<<<<<< HEAD
     "qs": "^6.9.4",
     "source-map-support": "^0.5.19",
-=======
     "papaparse": "^5.2.0",
-    "qs": "^6.9.1",
-    "source-map-support": "^0.5.16",
->>>>>>> a570c4a8
     "xss": "^1.0.6"
   }
 }