--- conflicted
+++ resolved
@@ -25,11 +25,7 @@
     appVersion = 41,
     # Increment this for every release.
 
-<<<<<<< HEAD
-    appMarketingVersion = (defaultText = "0.53.0~2017-11-02"),
-=======
     appMarketingVersion = (defaultText = "0.55.0~2017-11-19"),
->>>>>>> dfd0b219
     # Human-readable presentation of the app version.
 
     minUpgradableAppVersion = 0,
