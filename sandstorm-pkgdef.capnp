--- conflicted
+++ resolved
@@ -22,17 +22,10 @@
     appTitle = (defaultText = "Wekan"),
     # The name of the app as it is displayed to the user.
 
-<<<<<<< HEAD
-    appVersion = 483,
-    # Increment this for every release.
-
-    appMarketingVersion = (defaultText = "4.83.0~2021-01-20"),
-=======
     appVersion = 484,
     # Increment this for every release.
 
     appMarketingVersion = (defaultText = "4.84.0~2021-01-22"),
->>>>>>> 124bce8f
     # Human-readable presentation of the app version.
 
     minUpgradableAppVersion = 0,
