--- conflicted
+++ resolved
@@ -111,30 +111,6 @@
 		;;
         "Build Wekan")
 		echo "Building Wekan."
-<<<<<<< HEAD
-		wekan_repo_check
-		rm -rf packages/kadira-flow-router packages/meteor-useraccounts-core packages/meteor-accounts-cas packages/wekan*
-		mkdir packages
-		cd packages
-		git clone --depth 1 -b master https://github.com/wekan/flow-router.git kadira-flow-router
-		git clone --depth 1 -b master https://github.com/meteor-useraccounts/core.git meteor-useraccounts-core
-		git clone --depth 1 -b master https://github.com/wekan/meteor-accounts-cas.git
-		git clone --depth 1 -b master https://github.com/wekan/wekan-ldap.git
-		git clone --depth 1 -b master https://github.com/wekan/wekan-scrollbar.git
-		git clone --depth 1 -b master https://github.com/wekan/meteor-accounts-oidc.git
-                mv meteor-accounts-oidc/packages/switch_accounts-oidc wekan_accounts-oidc
-                mv meteor-accounts-oidc/packages/switch_oidc wekan_oidc
-                rm -rf meteor-accounts-oidc
-		if [[ "$OSTYPE" == "darwin"* ]]; then
-			echo "sed at macOS";
-			sed -i '' 's/api\.versionsFrom/\/\/api.versionsFrom/' ~/repos/wekan/packages/meteor-useraccounts-core/package.js
-		else
-			echo "sed at ${OSTYPE}"
-			sed -i 's/api\.versionsFrom/\/\/api.versionsFrom/' ~/repos/wekan/packages/meteor-useraccounts-core/package.js
-		fi
-
-		cd ..
-=======
 		#wekan_repo_check
 		# REPOS BELOW ARE INCLUDED TO WEKAN REPO
 		#rm -rf packages/kadira-flow-router packages/meteor-useraccounts-core packages/meteor-accounts-cas packages/wekan-ldap packages/wekan-ldap packages/wekan-scrfollbar packages/meteor-accounts-oidc packages/markdown
@@ -158,7 +134,6 @@
 		#	sed -i 's/api\.versionsFrom/\/\/api.versionsFrom/' ~/repos/wekan/packages/meteor-useraccounts-core/package.js
 		#fi
 		#cd ..
->>>>>>> a5122cc0
 		rm -rf node_modules
 		meteor npm install
 		rm -rf .build
