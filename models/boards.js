Boards = new Mongo.Collection('boards');

Boards.attachSchema(new SimpleSchema({
  title: {
    type: String,
  },
  slug: {
    type: String,
    autoValue() { // eslint-disable-line consistent-return
      // XXX We need to improve slug management. Only the id should be necessary
      // to identify a board in the code.
      // XXX If the board title is updated, the slug should also be updated.
      // In some cases (Chinese and Japanese for instance) the `getSlug` function
      // return an empty string. This is causes bugs in our application so we set
      // a default slug in this case.
      if (this.isInsert && !this.isSet) {
        let slug = 'board';
        const title = this.field('title');
        if (title.isSet) {
          slug = getSlug(title.value) || slug;
        }
        return slug;
      }
    },
  },
  archived: {
    type: Boolean,
    autoValue() { // eslint-disable-line consistent-return
      if (this.isInsert && !this.isSet) {
        return false;
      }
    },
  },
  createdAt: {
    type: Date,
    autoValue() { // eslint-disable-line consistent-return
      if (this.isInsert) {
        return new Date();
      } else {
        this.unset();
      }
    },
  },
  // XXX Inconsistent field naming
  modifiedAt: {
    type: Date,
    optional: true,
    autoValue() { // eslint-disable-line consistent-return
      if (this.isUpdate) {
        return new Date();
      } else {
        this.unset();
      }
    },
  },
  // De-normalized number of users that have starred this board
  stars: {
    type: Number,
    autoValue() { // eslint-disable-line consistent-return
      if (this.isInsert) {
        return 0;
      }
    },
  },
  // De-normalized label system
  'labels': {
    type: [Object],
    autoValue() { // eslint-disable-line consistent-return
      if (this.isInsert && !this.isSet) {
        const colors = Boards.simpleSchema()._schema['labels.$.color'].allowedValues;
        const defaultLabelsColors = _.clone(colors).splice(0, 6);
        return defaultLabelsColors.map((color) => ({
          color,
          _id: Random.id(6),
          name: '',
        }));
      }
    },
  },
  'labels.$._id': {
    // We don't specify that this field must be unique in the board because that
    // will cause performance penalties and is not necessary since this field is
    // always set on the server.
    // XXX Actually if we create a new label, the `_id` is set on the client
    // without being overwritten by the server, could it be a problem?
    type: String,
  },
  'labels.$.name': {
    type: String,
    optional: true,
  },
  'labels.$.color': {
    type: String,
    allowedValues: [
      'green', 'yellow', 'orange', 'red', 'purple',
      'blue', 'sky', 'lime', 'pink', 'black',
      'silver', 'peachpuff', 'crimson', 'plum', 'darkgreen',
      'slateblue', 'magenta', 'gold', 'navy', 'gray',
      'saddlebrown', 'paleturquoise', 'mistyrose', 'indigo',
    ],
  },
  // XXX We might want to maintain more informations under the member sub-
  // documents like de-normalized meta-data (the date the member joined the
  // board, the number of contributions, etc.).
  'members': {
    type: [Object],
    autoValue() { // eslint-disable-line consistent-return
      if (this.isInsert && !this.isSet) {
        return [{
          userId: this.userId,
          isAdmin: true,
          isActive: true,
          isCommentOnly: false,
        }];
      }
    },
  },
  'members.$.userId': {
    type: String,
  },
  'members.$.isAdmin': {
    type: Boolean,
  },
  'members.$.isActive': {
    type: Boolean,
  },
  'members.$.isCommentOnly': {
    type: Boolean,
  },
  permission: {
    type: String,
    allowedValues: ['public', 'private'],
  },
  color: {
    type: String,
    allowedValues: [
      'belize',
      'nephritis',
      'pomegranate',
      'pumpkin',
      'wisteria',
      'midnight',
    ],
    autoValue() { // eslint-disable-line consistent-return
      if (this.isInsert && !this.isSet) {
        return Boards.simpleSchema()._schema.color.allowedValues[0];
      }
    },
  },
  description: {
    type: String,
    optional: true,
  },
  subtasksDefaultBoardId: {
    type: String,
    optional: true,
    defaultValue: null,
  },
  subtasksDefaultListId: {
    type: String,
    optional: true,
    defaultValue: null,
  },
  allowsSubtasks: {
    type: Boolean,
    defaultValue: true,
  },
  presentParentTask: {
    type: String,
    allowedValues: [
      'prefix-with-full-path',
      'prefix-with-parent',
      'subtext-with-full-path',
      'subtext-with-parent',
      'no-parent',
    ],
    optional: true,
    defaultValue: 'no-parent',
  },
}));


Boards.helpers({
  /**
   * Is supplied user authorized to view this board?
   */
  isVisibleBy(user) {
    if (this.isPublic()) {
      // public boards are visible to everyone
      return true;
    } else {
      // otherwise you have to be logged-in and active member
      return user && this.isActiveMember(user._id);
    }
  },

  /**
   * Is the user one of the active members of the board?
   *
   * @param userId
   * @returns {boolean} the member that matches, or undefined/false
   */
  isActiveMember(userId) {
    if (userId) {
      return this.members.find((member) => (member.userId === userId && member.isActive));
    } else {
      return false;
    }
  },

  isPublic() {
    return this.permission === 'public';
  },

  lists() {
    return Lists.find({ boardId: this._id, archived: false }, { sort: { sort: 1 } });
  },

  swimlanes() {
    return Swimlanes.find({ boardId: this._id, archived: false }, { sort: { sort: 1 } });
  },

  cards() {
    return Cards.find({ boardId: this._id, archived: false }, { sort: { sort: 1 } });
  },

  hasOvertimeCards(){
    const card = Cards.findOne({isOvertime: true, boardId: this._id, archived: false} );
    return card !== undefined;
  },

  hasSpentTimeCards(){
    const card = Cards.findOne({spentTime: { $gt: 0 }, boardId: this._id, archived: false} );
    return card !== undefined;
  },

  activities() {
    return Activities.find({ boardId: this._id }, { sort: { createdAt: -1 } });
  },

  activeMembers() {
    return _.where(this.members, { isActive: true });
  },

  activeAdmins() {
    return _.where(this.members, { isActive: true, isAdmin: true });
  },

  memberUsers() {
    return Users.find({ _id: { $in: _.pluck(this.members, 'userId') } });
  },

  getLabel(name, color) {
    return _.findWhere(this.labels, { name, color });
  },

  labelIndex(labelId) {
    return _.pluck(this.labels, '_id').indexOf(labelId);
  },

  memberIndex(memberId) {
    return _.pluck(this.members, 'userId').indexOf(memberId);
  },

  hasMember(memberId) {
    return !!_.findWhere(this.members, { userId: memberId, isActive: true });
  },

  hasAdmin(memberId) {
    return !!_.findWhere(this.members, { userId: memberId, isActive: true, isAdmin: true });
  },

  hasCommentOnly(memberId) {
    return !!_.findWhere(this.members, { userId: memberId, isActive: true, isAdmin: false, isCommentOnly: true });
  },

  absoluteUrl() {
    return FlowRouter.url('board', { id: this._id, slug: this.slug });
  },

  colorClass() {
    return `board-color-${this.color}`;
  },

  customFields() {
    return CustomFields.find({ boardId: this._id }, { sort: { name: 1 } });
  },

  // XXX currently mutations return no value so we have an issue when using addLabel in import
  // XXX waiting on https://github.com/mquandalle/meteor-collection-mutations/issues/1 to remove...
  pushLabel(name, color) {
    const _id = Random.id(6);
    Boards.direct.update(this._id, { $push: { labels: { _id, name, color } } });
    return _id;
  },

  searchCards(term) {
    check(term, Match.OneOf(String, null, undefined));

    let query = { boardId: this._id };
    const projection = { limit: 10, sort: { createdAt: -1 } };

    if (term) {
      const regex = new RegExp(term, 'i');

      query = {
        boardId: this._id,
        $or: [
          { title: regex },
          { description: regex },
        ],
      };
    }

    return Cards.find(query, projection);
  },
<<<<<<< HEAD
  // A board alwasy has another board where it deposits subtasks of thasks
  // that belong to itself.
  getDefaultSubtasksBoardId() {
    if ((this.subtasksDefaultBoardId === null) || (this.subtasksDefaultBoardId === undefined)) {
      this.subtasksDefaultBoardId = Boards.insert({
        title: `^${this.title}^`,
        permission: this.permission,
        members: this.members,
        color: this.color,
        description: TAPi18n.__('default-subtasks-board', {board: this.title}),
      });

      Swimlanes.insert({
        title: TAPi18n.__('default'),
        boardId: this.subtasksDefaultBoardId,
      });
      Boards.update(this._id, {$set: {
        subtasksDefaultBoardId: this.subtasksDefaultBoardId,
      }});
    }
    return this.subtasksDefaultBoardId;
  },

  getDefaultSubtasksBoard() {
    return Boards.findOne(this.getDefaultSubtasksBoardId());
  },

  getDefaultSubtasksListId() {
    if ((this.subtasksDefaultListId === null) || (this.subtasksDefaultListId === undefined)) {
      this.subtasksDefaultListId = Lists.insert({
        title: TAPi18n.__('queue'),
        boardId: this._id,
      });
      Boards.update(this._id, {$set: {
        subtasksDefaultListId: this.subtasksDefaultListId,
      }});
    }
    return this.subtasksDefaultListId;
  },

  getDefaultSubtasksList() {
    return Lists.findOne(this.getDefaultSubtasksListId());
  },

  getDefaultSwimline() {
    let result = Swimlanes.findOne({boardId: this._id});
    if (result === undefined) {
      Swimlanes.insert({
        title: TAPi18n.__('default'),
        boardId: this._id,
      });
      result = Swimlanes.findOne({boardId: this._id});
    }
    return result;
  },
=======

  cardsInInterval(start, end) {
    return Cards.find({
      $or: [
        {
          startAt: {
            $lte: start,
          }, endAt: {
            $gte: start,
          },
        }, {
          startAt: {
            $lte: end,
          }, endAt: {
            $gte: end,
          },
        }, {
          startAt: {
            $gte: start,
          }, endAt: {
            $lte: end,
          },
        },
      ],
    });
  },

>>>>>>> ad54a8a4
});


Boards.mutations({
  archive() {
    return { $set: { archived: true } };
  },

  restore() {
    return { $set: { archived: false } };
  },

  rename(title) {
    return { $set: { title } };
  },

  setDescription(description) {
    return { $set: { description } };
  },

  setColor(color) {
    return { $set: { color } };
  },

  setVisibility(visibility) {
    return { $set: { permission: visibility } };
  },

  addLabel(name, color) {
    // If label with the same name and color already exists we don't want to
    // create another one because they would be indistinguishable in the UI
    // (they would still have different `_id` but that is not exposed to the
    // user).
    if (!this.getLabel(name, color)) {
      const _id = Random.id(6);
      return { $push: { labels: { _id, name, color } } };
    }
    return {};
  },

  editLabel(labelId, name, color) {
    if (!this.getLabel(name, color)) {
      const labelIndex = this.labelIndex(labelId);
      return {
        $set: {
          [`labels.${labelIndex}.name`]: name,
          [`labels.${labelIndex}.color`]: color,
        },
      };
    }
    return {};
  },

  removeLabel(labelId) {
    return { $pull: { labels: { _id: labelId } } };
  },

  changeOwnership(fromId, toId) {
    const memberIndex = this.memberIndex(fromId);
    return {
      $set: {
        [`members.${memberIndex}.userId`]: toId,
      },
    };
  },

  addMember(memberId) {
    const memberIndex = this.memberIndex(memberId);
    if (memberIndex >= 0) {
      return {
        $set: {
          [`members.${memberIndex}.isActive`]: true,
        },
      };
    }

    return {
      $push: {
        members: {
          userId: memberId,
          isAdmin: false,
          isActive: true,
          isCommentOnly: false,
        },
      },
    };
  },

  removeMember(memberId) {
    const memberIndex = this.memberIndex(memberId);

    // we do not allow the only one admin to be removed
    const allowRemove = (!this.members[memberIndex].isAdmin) || (this.activeAdmins().length > 1);
    if (!allowRemove) {
      return {
        $set: {
          [`members.${memberIndex}.isActive`]: true,
        },
      };
    }

    return {
      $set: {
        [`members.${memberIndex}.isActive`]: false,
        [`members.${memberIndex}.isAdmin`]: false,
      },
    };
  },

  setMemberPermission(memberId, isAdmin, isCommentOnly) {
    const memberIndex = this.memberIndex(memberId);

    // do not allow change permission of self
    if (memberId === Meteor.userId()) {
      isAdmin = this.members[memberIndex].isAdmin;
    }

    return {
      $set: {
        [`members.${memberIndex}.isAdmin`]: isAdmin,
        [`members.${memberIndex}.isCommentOnly`]: isCommentOnly,
      },
    };
  },

  setAllowsSubtasks(allowsSubtasks) {
    return { $set: { allowsSubtasks } };
  },

  setSubtasksDefaultBoardId(subtasksDefaultBoardId) {
    return { $set: { subtasksDefaultBoardId } };
  },

  setSubtasksDefaultListId(subtasksDefaultListId) {
    return { $set: { subtasksDefaultListId } };
  },

  setPresentParentTask(presentParentTask) {
    return { $set: { presentParentTask } };
  },
});

if (Meteor.isServer) {
  Boards.allow({
    insert: Meteor.userId,
    update: allowIsBoardAdmin,
    remove: allowIsBoardAdmin,
    fetch: ['members'],
  });

  // The number of users that have starred this board is managed by trusted code
  // and the user is not allowed to update it
  Boards.deny({
    update(userId, board, fieldNames) {
      return _.contains(fieldNames, 'stars');
    },
    fetch: [],
  });

  // We can't remove a member if it is the last administrator
  Boards.deny({
    update(userId, doc, fieldNames, modifier) {
      if (!_.contains(fieldNames, 'members'))
        return false;

      // We only care in case of a $pull operation, ie remove a member
      if (!_.isObject(modifier.$pull && modifier.$pull.members))
        return false;

      // If there is more than one admin, it's ok to remove anyone
      const nbAdmins = _.where(doc.members, { isActive: true, isAdmin: true }).length;
      if (nbAdmins > 1)
        return false;

      // If all the previous conditions were verified, we can't remove
      // a user if it's an admin
      const removedMemberId = modifier.$pull.members.userId;
      return Boolean(_.findWhere(doc.members, {
        userId: removedMemberId,
        isAdmin: true,
      }));
    },
    fetch: ['members'],
  });

  Meteor.methods({
    quitBoard(boardId) {
      check(boardId, String);
      const board = Boards.findOne(boardId);
      if (board) {
        const userId = Meteor.userId();
        const index = board.memberIndex(userId);
        if (index >= 0) {
          board.removeMember(userId);
          return true;
        } else throw new Meteor.Error('error-board-notAMember');
      } else throw new Meteor.Error('error-board-doesNotExist');
    },
  });
}

if (Meteor.isServer) {
  // Let MongoDB ensure that a member is not included twice in the same board
  Meteor.startup(() => {
    Boards._collection._ensureIndex({
      _id: 1,
      'members.userId': 1,
    }, { unique: true });
    Boards._collection._ensureIndex({ 'members.userId': 1 });
  });

  // Genesis: the first activity of the newly created board
  Boards.after.insert((userId, doc) => {
    Activities.insert({
      userId,
      type: 'board',
      activityTypeId: doc._id,
      activityType: 'createBoard',
      boardId: doc._id,
    });
  });

  // If the user remove one label from a board, we cant to remove reference of
  // this label in any card of this board.
  Boards.after.update((userId, doc, fieldNames, modifier) => {
    if (!_.contains(fieldNames, 'labels') ||
      !modifier.$pull ||
      !modifier.$pull.labels ||
      !modifier.$pull.labels._id) {
      return;
    }

    const removedLabelId = modifier.$pull.labels._id;
    Cards.update(
      { boardId: doc._id },
      {
        $pull: {
          labelIds: removedLabelId,
        },
      },
      { multi: true }
    );
  });

  const foreachRemovedMember = (doc, modifier, callback) => {
    Object.keys(modifier).forEach((set) => {
      if (modifier[set] !== false) {
        return;
      }

      const parts = set.split('.');
      if (parts.length === 3 && parts[0] === 'members' && parts[2] === 'isActive') {
        callback(doc.members[parts[1]].userId);
      }
    });
  };

  // Remove a member from all objects of the board before leaving the board
  Boards.before.update((userId, doc, fieldNames, modifier) => {
    if (!_.contains(fieldNames, 'members')) {
      return;
    }

    if (modifier.$set) {
      const boardId = doc._id;
      foreachRemovedMember(doc, modifier.$set, (memberId) => {
        Cards.update(
          { boardId },
          {
            $pull: {
              members: memberId,
              watchers: memberId,
            },
          },
          { multi: true }
        );

        Lists.update(
          { boardId },
          {
            $pull: {
              watchers: memberId,
            },
          },
          { multi: true }
        );

        const board = Boards._transform(doc);
        board.setWatcher(memberId, false);

        // Remove board from users starred list
        if (!board.isPublic()) {
          Users.update(
            memberId,
            {
              $pull: {
                'profile.starredBoards': boardId,
              },
            }
          );
        }
      });
    }
  });

  // Add a new activity if we add or remove a member to the board
  Boards.after.update((userId, doc, fieldNames, modifier) => {
    if (!_.contains(fieldNames, 'members')) {
      return;
    }

    // Say hello to the new member
    if (modifier.$push && modifier.$push.members) {
      const memberId = modifier.$push.members.userId;
      Activities.insert({
        userId,
        memberId,
        type: 'member',
        activityType: 'addBoardMember',
        boardId: doc._id,
      });
    }

    // Say goodbye to the former member
    if (modifier.$set) {
      foreachRemovedMember(doc, modifier.$set, (memberId) => {
        Activities.insert({
          userId,
          memberId,
          type: 'member',
          activityType: 'removeBoardMember',
          boardId: doc._id,
        });
      });
    }
  });
}

//BOARDS REST API
if (Meteor.isServer) {
  JsonRoutes.add('GET', '/api/users/:userId/boards', function (req, res) {
    try {
      Authentication.checkLoggedIn(req.userId);
      const paramUserId = req.params.userId;
      // A normal user should be able to see their own boards,
      // admins can access boards of any user
      Authentication.checkAdminOrCondition(req.userId, req.userId === paramUserId);

      const data = Boards.find({
        archived: false,
        'members.userId': paramUserId,
      }, {
        sort: ['title'],
      }).map(function(board) {
        return {
          _id: board._id,
          title: board.title,
        };
      });

      JsonRoutes.sendResult(res, {code: 200, data});
    }
    catch (error) {
      JsonRoutes.sendResult(res, {
        code: 200,
        data: error,
      });
    }
  });

  JsonRoutes.add('GET', '/api/boards', function (req, res) {
    try {
      Authentication.checkUserId(req.userId);
      JsonRoutes.sendResult(res, {
        code: 200,
        data: Boards.find({ permission: 'public' }).map(function (doc) {
          return {
            _id: doc._id,
            title: doc.title,
          };
        }),
      });
    }
    catch (error) {
      JsonRoutes.sendResult(res, {
        code: 200,
        data: error,
      });
    }
  });

  JsonRoutes.add('GET', '/api/boards/:id', function (req, res) {
    try {
      const id = req.params.id;
      Authentication.checkBoardAccess(req.userId, id);

      JsonRoutes.sendResult(res, {
        code: 200,
        data: Boards.findOne({ _id: id }),
      });
    }
    catch (error) {
      JsonRoutes.sendResult(res, {
        code: 200,
        data: error,
      });
    }
  });

  JsonRoutes.add('POST', '/api/boards', function (req, res) {
    try {
      Authentication.checkUserId(req.userId);
      const id = Boards.insert({
        title: req.body.title,
        members: [
          {
            userId: req.body.owner,
            isAdmin: true,
            isActive: true,
            isCommentOnly: false,
          },
        ],
        permission: 'public',
        color: 'belize',
      });
      JsonRoutes.sendResult(res, {
        code: 200,
        data: {
          _id: id,
        },
      });
    }
    catch (error) {
      JsonRoutes.sendResult(res, {
        code: 200,
        data: error,
      });
    }
  });

  JsonRoutes.add('DELETE', '/api/boards/:id', function (req, res) {
    try {
      Authentication.checkUserId(req.userId);
      const id = req.params.id;
      Boards.remove({ _id: id });
      JsonRoutes.sendResult(res, {
        code: 200,
        data:{
          _id: id,
        },
      });
    }
    catch (error) {
      JsonRoutes.sendResult(res, {
        code: 200,
        data: error,
      });
    }
  });

  JsonRoutes.add('PUT', '/api/boards/:id/labels', function (req, res) {
    Authentication.checkUserId(req.userId);
    const id = req.params.id;
    try {
      if (req.body.hasOwnProperty('label')) {
        const board = Boards.findOne({ _id: id });
        const color = req.body.label.color;
        const name = req.body.label.name;
        const labelId = Random.id(6);
        if (!board.getLabel(name, color)) {
          Boards.direct.update({ _id: id }, { $push: { labels: { _id: labelId,  name,  color } } });
          JsonRoutes.sendResult(res, {
            code: 200,
            data: labelId,
          });
        } else {
          JsonRoutes.sendResult(res, {
            code: 200,
          });
        }
      }
    }
    catch (error) {
      JsonRoutes.sendResult(res, {
        data: error,
      });
    }
  });
}<|MERGE_RESOLUTION|>--- conflicted
+++ resolved
@@ -314,7 +314,6 @@
 
     return Cards.find(query, projection);
   },
-<<<<<<< HEAD
   // A board alwasy has another board where it deposits subtasks of thasks
   // that belong to itself.
   getDefaultSubtasksBoardId() {
@@ -370,7 +369,6 @@
     }
     return result;
   },
-=======
 
   cardsInInterval(start, end) {
     return Cards.find({
@@ -398,7 +396,6 @@
     });
   },
 
->>>>>>> ad54a8a4
 });
 
 
