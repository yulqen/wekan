--- conflicted
+++ resolved
@@ -1,9 +1,5 @@
 import { Meteor } from 'meteor/meteor';
 import { FilesCollection } from 'meteor/ostrio:files';
-<<<<<<< HEAD
-import fs from 'fs';
-=======
->>>>>>> 6b7cbd9d
 import path from 'path';
 import { createBucket } from './lib/grid/createBucket';
 import { createOnAfterUpload } from './lib/fsHooks/createOnAfterUpload';
@@ -86,16 +82,7 @@
   });
 
   Meteor.startup(() => {
-<<<<<<< HEAD
-    Attachments.collection._ensureIndex({ 'meta.cardId': 1 });
-    const storagePath = Attachments.storagePath();
-    if (!fs.existsSync(storagePath)) {
-      console.log("create storagePath because it doesn't exist: " + storagePath);
-      fs.mkdirSync(storagePath, { recursive: true });
-    }
-=======
-    Attachments.collection._ensureIndex({ cardId: 1 });
->>>>>>> 6b7cbd9d
+    Attachments.collection.createIndex({ cardId: 1 });
   });
 }
 
