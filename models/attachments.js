import { Meteor } from 'meteor/meteor';
import { FilesCollection } from 'meteor/ostrio:files';
<<<<<<< HEAD
=======
import { createBucket } from './lib/grid/createBucket';
import fs from 'fs';
>>>>>>> 6b2209c8
import path from 'path';
import { AttachmentStoreStrategyFilesystem, AttachmentStoreStrategyGridFs} from '/models/lib/attachmentStoreStrategy';
import FileStoreStrategyFactory, {moveToStorage, STORAGE_NAME_FILESYSTEM, STORAGE_NAME_GRIDFS} from '/models/lib/fileStoreStrategy';

let attachmentBucket;
let storagePath;
if (Meteor.isServer) {
  attachmentBucket = createBucket('attachments');
  storagePath = path.join(process.env.WRITABLE_PATH, 'attachments');
}

export const fileStoreStrategyFactory = new FileStoreStrategyFactory(AttachmentStoreStrategyFilesystem, storagePath, AttachmentStoreStrategyGridFs, attachmentBucket);

// XXX Enforce a schema for the Attachments FilesCollection
// see: https://github.com/VeliovGroup/Meteor-Files/wiki/Schema

Attachments = new FilesCollection({
  debug: false, // Change to `true` for debugging
  collectionName: 'attachments',
  allowClientCode: true,
  namingFunction(opts) {
    const filenameWithoutExtension = opts.name.replace(/(.+)\..+/, "$1");
    const ret = opts.meta.fileId + "-original-" + filenameWithoutExtension;
    // remove fileId from meta, it was only stored there to have this information here in the namingFunction function
    delete opts.meta.fileId;
    return ret;
  },
  storagePath() {
    const ret = fileStoreStrategyFactory.storagePath;
    return ret;
  },
  onAfterUpload(fileObj) {
    // current storage is the filesystem, update object and database
    Object.keys(fileObj.versions).forEach(versionName => {
      fileObj.versions[versionName].storage = STORAGE_NAME_FILESYSTEM;
    });
    Attachments.update({ _id: fileObj._id }, { $set: { "versions" : fileObj.versions } });
    moveToStorage(fileObj, STORAGE_NAME_GRIDFS, fileStoreStrategyFactory);
  },
  interceptDownload(http, fileObj, versionName) {
    const ret = fileStoreStrategyFactory.getFileStrategy(fileObj, versionName).interceptDownload(http, this.cacheControl);
    return ret;
  },
  onAfterRemove(files) {
    files.forEach(fileObj => {
      Object.keys(fileObj.versions).forEach(versionName => {
        fileStoreStrategyFactory.getFileStrategy(fileObj, versionName).onAfterRemove();
      });
    });
  },
  // We authorize the attachment download either:
  // - if the board is public, everyone (even unconnected) can download it
  // - if the board is private, only board members can download it
  protected(fileObj) {
    const board = Boards.findOne(fileObj.meta.boardId);
    if (board.isPublic()) {
      return true;
    }
    return board.hasMember(this.userId);
  },
});

if (Meteor.isServer) {
  Attachments.allow({
    insert(userId, fileObj) {
      return allowIsBoardMember(userId, Boards.findOne(fileObj.boardId));
    },
    update(userId, fileObj) {
      return allowIsBoardMember(userId, Boards.findOne(fileObj.boardId));
    },
    remove(userId, fileObj) {
      return allowIsBoardMember(userId, Boards.findOne(fileObj.boardId));
    },
    fetch: ['meta'],
  });

  Meteor.methods({
    moveAttachmentToStorage(fileObjId, storageDestination) {
      check(fileObjId, String);
      check(storageDestination, String);

      const fileObj = Attachments.findOne({_id: fileObjId});
      moveToStorage(fileObj, storageDestination, fileStoreStrategyFactory);
    },
  });

  Meteor.startup(() => {
<<<<<<< HEAD
    Attachments.collection.createIndex({ cardId: 1 });
=======
    Attachments.collection._ensureIndex({ 'meta.cardId': 1 });
    const storagePath = fileStoreStrategyFactory.storagePath;
    if (!fs.existsSync(storagePath)) {
      console.log("create storagePath because it doesn't exist: " + storagePath);
      fs.mkdirSync(storagePath, { recursive: true });
    }
>>>>>>> 6b2209c8
  });
}

export default Attachments;<|MERGE_RESOLUTION|>--- conflicted
+++ resolved
@@ -1,10 +1,5 @@
 import { Meteor } from 'meteor/meteor';
 import { FilesCollection } from 'meteor/ostrio:files';
-<<<<<<< HEAD
-=======
-import { createBucket } from './lib/grid/createBucket';
-import fs from 'fs';
->>>>>>> 6b2209c8
 import path from 'path';
 import { AttachmentStoreStrategyFilesystem, AttachmentStoreStrategyGridFs} from '/models/lib/attachmentStoreStrategy';
 import FileStoreStrategyFactory, {moveToStorage, STORAGE_NAME_FILESYSTEM, STORAGE_NAME_GRIDFS} from '/models/lib/fileStoreStrategy';
@@ -92,16 +87,7 @@
   });
 
   Meteor.startup(() => {
-<<<<<<< HEAD
     Attachments.collection.createIndex({ cardId: 1 });
-=======
-    Attachments.collection._ensureIndex({ 'meta.cardId': 1 });
-    const storagePath = fileStoreStrategyFactory.storagePath;
-    if (!fs.existsSync(storagePath)) {
-      console.log("create storagePath because it doesn't exist: " + storagePath);
-      fs.mkdirSync(storagePath, { recursive: true });
-    }
->>>>>>> 6b2209c8
   });
 }
 
