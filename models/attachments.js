--- conflicted
+++ resolved
@@ -27,49 +27,10 @@
   Meteor.subscribe(collectionName);
 }
 
-<<<<<<< HEAD
 function storagePath(defaultPath) {
   const storePath = process.env.ATTACHMENTS_STORE_PATH;
   return storePath ? storePath : defaultPath;
 }
-=======
-// XXX Enforce a schema for the Attachments CollectionFS
-
-if (Meteor.isServer) {
-  Attachments.files.after.insert((userId, doc) => {
-    // If the attachment doesn't have a source field
-    // or its source is different than import
-    if (!doc.source || doc.source !== 'import') {
-      // Add activity about adding the attachment
-      Activities.insert({
-        userId,
-        type: 'card',
-        activityType: 'addAttachment',
-        attachmentId: doc._id,
-        // this preserves the name so that notifications can be meaningful after
-        // this file is removed
-        attachmentName: doc.original.name,
-        boardId: doc.boardId,
-        cardId: doc.cardId,
-        listId: doc.listId,
-        swimlaneId: doc.swimlaneId,
-      });
-    } else {
-      // Don't add activity about adding the attachment as the activity
-      // be imported and delete source field
-      Attachments.update(
-        {
-          _id: doc._id,
-        },
-        {
-          $unset: {
-            source: '',
-          },
-        },
-      );
-    }
-  });
->>>>>>> cfcc7372
 
 function onAttachmentUploaded(fileRef) {
   Attachments.update({_id:fileRef._id}, {$set: {"meta.uploaded": true}});
@@ -78,24 +39,15 @@
     Activities.insert({
       userId: fileRef.userId,
       type: 'card',
-<<<<<<< HEAD
       activityType: 'addAttachment',
       attachmentId: fileRef._id,
+	  // this preserves the name so that notifications can be meaningful after
+      // this file is removed 
+	  attachmentName: fileRef.versions.original.name,
       boardId: fileRef.meta.boardId,
       cardId: fileRef.meta.cardId,
       listId: fileRef.meta.listId,
       swimlaneId: fileRef.meta.swimlaneId,
-=======
-      activityType: 'deleteAttachment',
-      attachmentId: doc._id,
-      // this preserves the name so that notifications can be meaningful after
-      // this file is removed
-      attachmentName: doc.original.name,
-      boardId: doc.boardId,
-      cardId: doc.cardId,
-      listId: doc.listId,
-      swimlaneId: doc.swimlaneId,
->>>>>>> cfcc7372
     });
   } else {
     // Don't add activity about adding the attachment as the activity
@@ -121,12 +73,14 @@
     type: 'card',
     activityType: 'deleteAttachment',
     attachmentId: file._id,
+	// this preserves the name so that notifications can be meaningful after
+    // this file is removed
+	attachmentName: file.versions.original.name,
     boardId: meta.boardId,
     cardId: meta.cardId,
     listId: meta.listId,
     swimlaneId: meta.swimlaneId,
   });
-<<<<<<< HEAD
   return true;
 }
 
@@ -138,8 +92,6 @@
       attachmentId: doc._id,
     });
   }*/
-=======
->>>>>>> cfcc7372
 }
 
 export default Attachments;