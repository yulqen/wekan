import { Meteor } from 'meteor/meteor';
import { FilesCollection } from 'meteor/ostrio:files';
<<<<<<< HEAD
import fs from 'fs';
=======
>>>>>>> 6b7cbd9d
import path from 'path';
import { createBucket } from './lib/grid/createBucket';
import { createOnAfterUpload } from './lib/fsHooks/createOnAfterUpload';
import { createInterceptDownload } from './lib/fsHooks/createInterceptDownload';
import { createOnAfterRemove } from './lib/fsHooks/createOnAfterRemove';

let avatarsBucket;
if (Meteor.isServer) {
  avatarsBucket = createBucket('avatars');
}

Avatars = new FilesCollection({
  debug: false, // Change to `true` for debugging
  collectionName: 'avatars',
  allowClientCode: true,
  storagePath() {
    if (process.env.WRITABLE_PATH) {
      return path.join(process.env.WRITABLE_PATH, 'uploads', 'avatars');
    }
    return path.normalize(`assets/app/uploads/${this.collectionName}`);;
  },
  onBeforeUpload(file) {
    if (file.size <= 72000 && file.type.startsWith('image/')) {
      return true;
    }
    return 'avatar-too-big';
  },
  onAfterUpload: createOnAfterUpload(avatarsBucket),
  interceptDownload: createInterceptDownload(avatarsBucket),
  onAfterRemove: createOnAfterRemove(avatarsBucket),
});

function isOwner(userId, doc) {
  return userId && userId === doc.userId;
}

if (Meteor.isServer) {
  Avatars.allow({
    insert: isOwner,
    update: isOwner,
    remove: isOwner,
    fetch: ['userId'],
  });
<<<<<<< HEAD

  Meteor.startup(() => {
    const storagePath = Avatars.storagePath();
    if (!fs.existsSync(storagePath)) {
      console.log("create storagePath because it doesn't exist: " + storagePath);
      fs.mkdirSync(storagePath, { recursive: true });
    }
  });
=======
>>>>>>> 6b7cbd9d
}

export default Avatars;<|MERGE_RESOLUTION|>--- conflicted
+++ resolved
@@ -1,9 +1,5 @@
 import { Meteor } from 'meteor/meteor';
 import { FilesCollection } from 'meteor/ostrio:files';
-<<<<<<< HEAD
-import fs from 'fs';
-=======
->>>>>>> 6b7cbd9d
 import path from 'path';
 import { createBucket } from './lib/grid/createBucket';
 import { createOnAfterUpload } from './lib/fsHooks/createOnAfterUpload';
@@ -47,17 +43,6 @@
     remove: isOwner,
     fetch: ['userId'],
   });
-<<<<<<< HEAD
-
-  Meteor.startup(() => {
-    const storagePath = Avatars.storagePath();
-    if (!fs.existsSync(storagePath)) {
-      console.log("create storagePath because it doesn't exist: " + storagePath);
-      fs.mkdirSync(storagePath, { recursive: true });
-    }
-  });
-=======
->>>>>>> 6b7cbd9d
 }
 
 export default Avatars;