import { Meteor } from 'meteor/meteor';
import { FilesCollection } from 'meteor/ostrio:files';
<<<<<<< HEAD
=======
import { createBucket } from './lib/grid/createBucket';
import fs from 'fs';
>>>>>>> 6b2209c8
import path from 'path';
import FileStoreStrategyFactory, { FileStoreStrategyFilesystem, FileStoreStrategyGridFs} from '/models/lib/fileStoreStrategy';

let avatarsBucket;
let storagePath;
if (Meteor.isServer) {
  avatarsBucket = createBucket('avatars');
  storagePath = path.join(process.env.WRITABLE_PATH, 'avatars');
}

const fileStoreStrategyFactory = new FileStoreStrategyFactory(FileStoreStrategyFilesystem, storagePath, FileStoreStrategyGridFs, avatarsBucket);

Avatars = new FilesCollection({
  debug: false, // Change to `true` for debugging
  collectionName: 'avatars',
  allowClientCode: true,
  storagePath() {
    const ret = fileStoreStrategyFactory.storagePath;
    return ret;
  },
  onBeforeUpload(file) {
    if (file.size <= 72000 && file.type.startsWith('image/')) {
      return true;
    }
    return 'avatar-too-big';
  },
  onAfterUpload(fileObj) {
    // current storage is the filesystem, update object and database
    Object.keys(fileObj.versions).forEach(versionName => {
      fileObj.versions[versionName].storage = "fs";
    });
    Avatars.update({ _id: fileObj._id }, { $set: { "versions" : fileObj.versions } });
  },
  interceptDownload(http, fileObj, versionName) {
    const ret = fileStoreStrategyFactory.getFileStrategy(fileObj, versionName).interceptDownload(http, this.cacheControl);
    return ret;
  },
  onAfterRemove(files) {
    files.forEach(fileObj => {
      Object.keys(fileObj.versions).forEach(versionName => {
        fileStoreStrategyFactory.getFileStrategy(fileObj, versionName).onAfterRemove();
      });
    });
  },
});

function isOwner(userId, doc) {
  return userId && userId === doc.userId;
}

if (Meteor.isServer) {
  Avatars.allow({
    insert: isOwner,
    update: isOwner,
    remove: isOwner,
    fetch: ['userId'],
  });
<<<<<<< HEAD
=======

  Meteor.startup(() => {
    const storagePath = fileStoreStrategyFactory.storagePath;
    if (!fs.existsSync(storagePath)) {
      console.log("create storagePath because it doesn't exist: " + storagePath);
      fs.mkdirSync(storagePath, { recursive: true });
    }
  });
>>>>>>> 6b2209c8
}

export default Avatars;<|MERGE_RESOLUTION|>--- conflicted
+++ resolved
@@ -1,10 +1,5 @@
 import { Meteor } from 'meteor/meteor';
 import { FilesCollection } from 'meteor/ostrio:files';
-<<<<<<< HEAD
-=======
-import { createBucket } from './lib/grid/createBucket';
-import fs from 'fs';
->>>>>>> 6b2209c8
 import path from 'path';
 import FileStoreStrategyFactory, { FileStoreStrategyFilesystem, FileStoreStrategyGridFs} from '/models/lib/fileStoreStrategy';
 
@@ -62,17 +57,6 @@
     remove: isOwner,
     fetch: ['userId'],
   });
-<<<<<<< HEAD
-=======
-
-  Meteor.startup(() => {
-    const storagePath = fileStoreStrategyFactory.storagePath;
-    if (!fs.existsSync(storagePath)) {
-      console.log("create storagePath because it doesn't exist: " + storagePath);
-      fs.mkdirSync(storagePath, { recursive: true });
-    }
-  });
->>>>>>> 6b2209c8
 }
 
 export default Avatars;