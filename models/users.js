--- conflicted
+++ resolved
@@ -348,14 +348,9 @@
         if (user._id === inviter._id) throw new Meteor.Error('error-user-notAllowSelf');
       } else {
         if (posAt <= 0) throw new Meteor.Error('error-user-doesNotExist');
-<<<<<<< HEAD
-
+        if (Settings.findOne().disableRegistration) throw new Meteor.Error('error-user-notCreated');
         // Set in lowercase email before creating account
         const email = username.toLowerCase();
-=======
-        if (Settings.findOne().disableRegistration) throw new Meteor.Error('error-user-notCreated');
-        const email = username;
->>>>>>> 39f28378
         username = email.substring(0, posAt);
         const newUserId = Accounts.createUser({ username, email });
         if (!newUserId) throw new Meteor.Error('error-user-notCreated');
