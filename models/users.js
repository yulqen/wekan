--- conflicted
+++ resolved
@@ -396,13 +396,8 @@
     return ret;
   },
   hasSortBy() {
-<<<<<<< HEAD
-    // if use has dragHandle, then we can let user to choose sort list by different order
-    return this.hasShowDesktopDragHandles();
-=======
     // if use doesn't have dragHandle, then we can let user to choose sort list by different order
     return !this.hasShowDesktopDragHandles();
->>>>>>> 3308d90a
   },
   getListSortBy() {
     return this._getListSortBy()[0];
