Users = Meteor.users;

Users.attachSchema(new SimpleSchema({
  username: {
    type: String,
    optional: true,
    autoValue() { // eslint-disable-line consistent-return
      if (this.isInsert && !this.isSet) {
        const name = this.field('profile.fullname');
        if (name.isSet) {
          return name.value.toLowerCase().replace(/\s/g, '');
        }
      }
    },
  },
  emails: {
    type: [Object],
    optional: true,
  },
  'emails.$.address': {
    type: String,
    regEx: SimpleSchema.RegEx.Email,
  },
  'emails.$.verified': {
    type: Boolean,
  },
  createdAt: {
    type: Date,
    autoValue() { // eslint-disable-line consistent-return
      if (this.isInsert) {
        return new Date();
      } else {
        this.unset();
      }
    },
  },
  profile: {
    type: Object,
    optional: true,
    autoValue() { // eslint-disable-line consistent-return
      if (this.isInsert && !this.isSet) {
        return {};
      }
    },
  },
  'profile.avatarUrl': {
    type: String,
    optional: true,
  },
  'profile.emailBuffer': {
    type: [String],
    optional: true,
  },
  'profile.fullname': {
    type: String,
    optional: true,
  },
  'profile.initials': {
    type: String,
    optional: true,
  },
  'profile.invitedBoards': {
    type: [String],
    optional: true,
  },
  'profile.language': {
    type: String,
    optional: true,
  },
  'profile.notifications': {
    type: [String],
    optional: true,
  },
  'profile.starredBoards': {
    type: [String],
    optional: true,
  },
  'profile.tags': {
    type: [String],
    optional: true,
  },
  services: {
    type: Object,
    optional: true,
    blackbox: true,
  },
  heartbeat: {
    type: Date,
    optional: true,
  },
}));

// Search a user in the complete server database by its name or username. This
// is used for instance to add a new user to a board.
const searchInFields = ['username', 'profile.fullname'];
Users.initEasySearch(searchInFields, {
  use: 'mongo-db',
  returnFields: [...searchInFields, 'profile.avatarUrl'],
});

if (Meteor.isClient) {
  Users.helpers({
    isBoardMember() {
      const board = Boards.findOne(Session.get('currentBoard'));
      return board && board.hasMember(this._id);
    },

    isBoardAdmin() {
      const board = Boards.findOne(Session.get('currentBoard'));
      return board && board.hasAdmin(this._id);
    },
  });
}

Users.helpers({
  boards() {
    return Boards.find({ userId: this._id });
  },

  starredBoards() {
    const {starredBoards = []} = this.profile;
    return Boards.find({archived: false, _id: {$in: starredBoards}});
  },

  hasStarred(boardId) {
    const {starredBoards = []} = this.profile;
    return _.contains(starredBoards, boardId);
  },

  invitedBoards() {
    const {invitedBoards = []} = this.profile;
    return Boards.find({archived: false, _id: {$in: invitedBoards}});
  },

  isInvitedTo(boardId) {
    const {invitedBoards = []} = this.profile;
    return _.contains(invitedBoards, boardId);
  },

  hasTag(tag) {
    const {tags = []} = this.profile;
    return _.contains(tags, tag);
  },

  hasNotification(activityId) {
    const {notifications = []} = this.profile;
    return _.contains(notifications, activityId);
  },

  getEmailBuffer() {
    const {emailBuffer = []} = this.profile;
    return emailBuffer;
  },

  getInitials() {
    const profile = this.profile || {};
    if (profile.initials)
      return profile.initials;

    else if (profile.fullname) {
      return profile.fullname.split(/\s+/).reduce((memo, word) => {
        return memo + word[0];
      }, '').toUpperCase();

    } else {
      return this.username[0].toUpperCase();
    }
  },

  getName() {
    const profile = this.profile || {};
    return profile.fullname || this.username;
  },

  getLanguage() {
    const profile = this.profile || {};
    return profile.language || 'en';
  },
});

Users.mutations({
  toggleBoardStar(boardId) {
    const queryKind = this.hasStarred(boardId) ? '$pull' : '$addToSet';
    return {
      [queryKind]: {
        'profile.starredBoards': boardId,
      },
    };
  },

  addInvite(boardId) {
    return {
      $addToSet: {
        'profile.invitedBoards': boardId,
      },
    };
  },

  removeInvite(boardId) {
    return {
      $pull: {
        'profile.invitedBoards': boardId,
      },
    };
  },

  addTag(tag) {
    return {
      $addToSet: {
        'profile.tags': tag,
      },
    };
  },

  removeTag(tag) {
    return {
      $pull: {
        'profile.tags': tag,
      },
    };
  },

  toggleTag(tag) {
    if (this.hasTag(tag))
      this.removeTag(tag);
    else
      this.addTag(tag);
  },

  addNotification(activityId) {
    return {
      $addToSet: {
        'profile.notifications': activityId,
      },
    };
  },

  removeNotification(activityId) {
    return {
      $pull: {
        'profile.notifications': activityId,
      },
    };
  },

  addEmailBuffer(text) {
    return {
      $addToSet: {
        'profile.emailBuffer': text,
      },
    };
  },

  clearEmailBuffer() {
    return {
      $set: {
        'profile.emailBuffer': [],
      },
    };
  },

  setAvatarUrl(avatarUrl) {
    return { $set: { 'profile.avatarUrl': avatarUrl }};
  },
});

Meteor.methods({
  setUsername(username) {
    check(username, String);
    const nUsersWithUsername = Users.find({ username }).count();
    if (nUsersWithUsername > 0) {
      throw new Meteor.Error('username-already-taken');
    } else {
      Users.update(this.userId, {$set: { username }});
    }
  },
});

if (Meteor.isServer) {
  Meteor.methods({
    // we accept userId, username, email
    inviteUserToBoard(username, boardId) {
      check(username, String);
      check(boardId, String);

      const inviter = Meteor.user();
      const board = Boards.findOne(boardId);
      const allowInvite = inviter &&
          board &&
          board.members &&
          _.contains(_.pluck(board.members, 'userId'), inviter._id) &&
          _.where(board.members, {userId: inviter._id})[0].isActive &&
          _.where(board.members, {userId: inviter._id})[0].isAdmin;
      if (!allowInvite) throw new Meteor.Error('error-board-notAMember');

      this.unblock();

      const posAt = username.indexOf('@');
      let user = null;
      if (posAt>=0) {
        user = Users.findOne({emails: {$elemMatch: {address: username}}});
      } else {
        user = Users.findOne(username) || Users.findOne({ username });
      }
      if (user) {
        if (user._id === inviter._id) throw new Meteor.Error('error-user-notAllowSelf');
      } else {
        if (posAt <= 0) throw new Meteor.Error('error-user-doesNotExist');

        const email = username;
        username = email.substring(0, posAt);
        const newUserId = Accounts.createUser({ username, email });
        if (!newUserId) throw new Meteor.Error('error-user-notCreated');
        // assume new user speak same language with inviter
        if (inviter.profile && inviter.profile.language) {
          Users.update(newUserId, {
            $set: {
              'profile.language': inviter.profile.language,
            },
          });
        }
        Accounts.sendEnrollmentEmail(newUserId);
        user = Users.findOne(newUserId);
      }

      board.addMember(user._id);
      user.addInvite(boardId);

      try {
        const params = {
          user: user.username,
          inviter: inviter.username,
          board: board.title,
          url: board.absoluteUrl(),
        };
        const lang = user.getLanguage();
        Email.send({
          to: user.emails[0].address,
          from: Accounts.emailTemplates.from,
          subject: TAPi18n.__('email-invite-subject', params, lang),
          text: TAPi18n.__('email-invite-text', params, lang),
        });
      } catch (e) {
        throw new Meteor.Error('email-fail', e.message);
      }

      return { username: user.username, email: user.emails[0].address };
    },
  });
}

<<<<<<< HEAD
Users.before.insert((userId, doc) => {
  doc.profile = doc.profile || {};

  if (!doc.username && doc.profile.fullname) {
    doc.username = doc.profile.fullname.toLowerCase().replace(/\s/g, '');
  }
});

=======
>>>>>>> e521fe61
if (Meteor.isServer) {
  // Let mongoDB ensure username unicity
  Meteor.startup(() => {
    Users._collection._ensureIndex({
      username: 1,
    }, { unique: true });
  });

  // Each board document contains the de-normalized number of users that have
  // starred it. If the user star or unstar a board, we need to update this
  // counter.
  // We need to run this code on the server only, otherwise the incrementation
  // will be done twice.
  Users.after.update(function(userId, user, fieldNames) {
    // The `starredBoards` list is hosted on the `profile` field. If this
    // field hasn't been modificated we don't need to run this hook.
    if (!_.contains(fieldNames, 'profile'))
      return;

    // To calculate a diff of board starred ids, we get both the previous
    // and the newly board ids list
    function getStarredBoardsIds(doc) {
      return doc.profile && doc.profile.starredBoards;
    }
    const oldIds = getStarredBoardsIds(this.previous);
    const newIds = getStarredBoardsIds(user);

    // The _.difference(a, b) method returns the values from a that are not in
    // b. We use it to find deleted and newly inserted ids by using it in one
    // direction and then in the other.
    function incrementBoards(boardsIds, inc) {
      boardsIds.forEach((boardId) => {
        Boards.update(boardId, {$inc: {stars: inc}});
      });
    }
    incrementBoards(_.difference(oldIds, newIds), -1);
    incrementBoards(_.difference(newIds, oldIds), +1);
  });

  const fakeUserId = new Meteor.EnvironmentVariable();
  const getUserId = CollectionHooks.getUserId;
  CollectionHooks.getUserId = () => {
    return fakeUserId.get() || getUserId();
  };

  Users.after.insert((userId, doc) => {
    const fakeUser = {
      extendAutoValueContext: {
        userId: doc._id,
      },
    };

    fakeUserId.withValue(doc._id, () => {
      // Insert the Welcome Board
      Boards.insert({
        title: TAPi18n.__('welcome-board'),
        permission: 'private',
      }, fakeUser, (err, boardId) => {

        ['welcome-list1', 'welcome-list2'].forEach((title) => {
          Lists.insert({ title: TAPi18n.__(title), boardId }, fakeUser);
        });

      });
    });
  });
}<|MERGE_RESOLUTION|>--- conflicted
+++ resolved
@@ -349,17 +349,6 @@
   });
 }
 
-<<<<<<< HEAD
-Users.before.insert((userId, doc) => {
-  doc.profile = doc.profile || {};
-
-  if (!doc.username && doc.profile.fullname) {
-    doc.username = doc.profile.fullname.toLowerCase().replace(/\s/g, '');
-  }
-});
-
-=======
->>>>>>> e521fe61
 if (Meteor.isServer) {
   // Let mongoDB ensure username unicity
   Meteor.startup(() => {
@@ -422,7 +411,6 @@
         ['welcome-list1', 'welcome-list2'].forEach((title) => {
           Lists.insert({ title: TAPi18n.__(title), boardId }, fakeUser);
         });
-
       });
     });
   });
