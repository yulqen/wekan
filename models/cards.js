Cards = new Mongo.Collection('cards');

// XXX To improve pub/sub performances a card document should include a
// de-normalized number of comments so we don't have to publish the whole list
// of comments just to display the number of them in the board view.
Cards.attachSchema(
  new SimpleSchema({
    title: {
      /**
       * the title of the card
       */
      type: String,
      optional: true,
      defaultValue: '',
    },
    archived: {
      /**
       * is the card archived
       */
      type: Boolean,
      // eslint-disable-next-line consistent-return
      autoValue() {
        // eslint-disable-line consistent-return
        if (this.isInsert && !this.isSet) {
          return false;
        }
      },
    },
    parentId: {
      /**
       * ID of the parent card
       */
      type: String,
      optional: true,
      defaultValue: '',
    },
    listId: {
      /**
       * List ID where the card is
       */
      type: String,
      optional: true,
      defaultValue: '',
    },
    swimlaneId: {
      /**
       * Swimlane ID where the card is
       */
      type: String,
    },
    // The system could work without this `boardId` information (we could deduce
    // the board identifier from the card), but it would make the system more
    // difficult to manage and less efficient.
    boardId: {
      /**
       * Board ID of the card
       */
      type: String,
      optional: true,
      defaultValue: '',
    },
    coverId: {
      /**
       * Cover ID of the card
       */
      type: String,
      optional: true,
      defaultValue: '',
    },
    color: {
      type: String,
      optional: true,
      allowedValues: [
        'white',
        'green',
        'yellow',
        'orange',
        'red',
        'purple',
        'blue',
        'sky',
        'lime',
        'pink',
        'black',
        'silver',
        'peachpuff',
        'crimson',
        'plum',
        'darkgreen',
        'slateblue',
        'magenta',
        'gold',
        'navy',
        'gray',
        'saddlebrown',
        'paleturquoise',
        'mistyrose',
        'indigo',
      ],
    },
    createdAt: {
      /**
       * creation date
       */
      type: Date,
      // eslint-disable-next-line consistent-return
      autoValue() {
        if (this.isInsert) {
          return new Date();
        } else if (this.isUpsert) {
          return { $setOnInsert: new Date() };
        } else {
          this.unset();
        }
      },
    },
    modifiedAt: {
      type: Date,
      denyUpdate: false,
      // eslint-disable-next-line consistent-return
      autoValue() {
        if (this.isInsert || this.isUpsert || this.isUpdate) {
          return new Date();
        } else {
          this.unset();
        }
      },
    },
    customFields: {
      /**
       * list of custom fields
       */
      type: [Object],
      optional: true,
      defaultValue: [],
    },
    'customFields.$': {
      type: new SimpleSchema({
        _id: {
          /**
           * the ID of the related custom field
           */
          type: String,
          optional: true,
          defaultValue: '',
        },
        value: {
          /**
           * value attached to the custom field
           */
          type: Match.OneOf(String, Number, Boolean, Date),
          optional: true,
          defaultValue: '',
        },
      }),
    },
    dateLastActivity: {
      /**
       * Date of last activity
       */
      type: Date,
      autoValue() {
        return new Date();
      },
    },
    description: {
      /**
       * description of the card
       */
      type: String,
      optional: true,
      defaultValue: '',
    },
    requestedBy: {
      /**
       * who requested the card (ID of the user)
       */
      type: String,
      optional: true,
      defaultValue: '',
    },
    assignedBy: {
      /**
       * who assigned the card (ID of the user)
       */
      type: String,
      optional: true,
      defaultValue: '',
    },
    labelIds: {
      /**
       * list of labels ID the card has
       */
      type: [String],
      optional: true,
      defaultValue: [],
    },
    members: {
      /**
       * list of members (user IDs)
       */
      type: [String],
      optional: true,
      defaultValue: [],
    },
    assignees: {
      /**
       * who is assignee of the card (user ID),
       * maximum one ID of assignee in array.
       */
      type: [String],
      optional: true,
      defaultValue: [],
    },
    receivedAt: {
      /**
       * Date the card was received
       */
      type: Date,
      optional: true,
    },
    startAt: {
      /**
       * Date the card was started to be worked on
       */
      type: Date,
      optional: true,
    },
    dueAt: {
      /**
       * Date the card is due
       */
      type: Date,
      optional: true,
    },
    endAt: {
      /**
       * Date the card ended
       */
      type: Date,
      optional: true,
    },
    spentTime: {
      /**
       * How much time has been spent on this
       */
      type: Number,
      decimal: true,
      optional: true,
      defaultValue: 0,
    },
    isOvertime: {
      /**
       * is the card over time?
       */
      type: Boolean,
      defaultValue: false,
      optional: true,
    },
    // XXX Should probably be called `authorId`. Is it even needed since we have
    // the `members` field?
    userId: {
      /**
       * user ID of the author of the card
       */
      type: String,
      // eslint-disable-next-line consistent-return
      autoValue() {
        // eslint-disable-line consistent-return
        if (this.isInsert && !this.isSet) {
          return this.userId;
        }
      },
    },
    sort: {
      /**
       * Sort value
       */
      type: Number,
      decimal: true,
      defaultValue: 0,
    },
    subtaskSort: {
      /**
       * subtask sort value
       */
      type: Number,
      decimal: true,
      defaultValue: -1,
      optional: true,
    },
    type: {
      /**
       * type of the card
       */
      type: String,
      defaultValue: 'cardType-card',
    },
    linkedId: {
      /**
       * ID of the linked card
       */
      type: String,
      optional: true,
      defaultValue: '',
    },
    vote: {
      /**
       * vote object, see below
       */
      type: Object,
      optional: true,
    },
    'vote.question': {
      type: String,
      defaultValue: '',
    },
    'vote.positive': {
      /**
       * list of members (user IDs)
       */
      type: [String],
      optional: true,
      defaultValue: [],
    },
    'vote.negative': {
      /**
       * list of members (user IDs)
       */
      type: [String],
      optional: true,
      defaultValue: [],
    },
    'vote.end': {
      type: Date,
      optional: true,
      defaultValue: null,
    },
    'vote.public': {
      type: Boolean,
      defaultValue: false,
    },
    'vote.allowNonBoardMembers': {
      type: Boolean,
      defaultValue: false,
    },
  }),
);

Cards.allow({
  insert(userId, doc) {
    return allowIsBoardMember(userId, Boards.findOne(doc.boardId));
  },

  update(userId, doc, fields) {
    // Allow board members or logged in users if only vote get's changed
    return (
      allowIsBoardMember(userId, Boards.findOne(doc.boardId)) ||
      (_.isEqual(fields, ['vote', 'modifiedAt', 'dateLastActivity']) &&
        !!userId)
    );
  },
  remove(userId, doc) {
    return allowIsBoardMember(userId, Boards.findOne(doc.boardId));
  },
  fetch: ['boardId'],
});

Cards.helpers({
  mapCustomFieldsToBoard(boardId) {
    // Map custom fields to new board
    return this.customFields.map(cf => {
      const oldCf = CustomFields.findOne(cf._id);
      const newCf = CustomFields.findOne({
        boardIds: boardId,
        name: oldCf.name,
        type: oldCf.type,
      });
      if (newCf) {
        cf._id = newCf._id;
      } else if (!_.contains(oldCf.boardIds, boardId)) {
        oldCf.addBoard(boardId);
      }
      return cf;
    });
  },

  copy(boardId, swimlaneId, listId) {
    const oldId = this._id;
    const oldCard = Cards.findOne(oldId);

    // we must only copy the labels and custom fields if the target board
    // differs from the source board
    if (this.boardId !== boardId) {
      const oldBoard = Boards.findOne(this.boardId);
      const oldBoardLabels = oldBoard.labels;

      // Get old label names
      const oldCardLabels = _.pluck(
        _.filter(oldBoardLabels, label => {
          return _.contains(this.labelIds, label._id);
        }),
        'name',
      );

      const newBoard = Boards.findOne(boardId);
      const newBoardLabels = newBoard.labels;
      const newCardLabels = _.pluck(
        _.filter(newBoardLabels, label => {
          return _.contains(oldCardLabels, label.name);
        }),
        '_id',
      );
      // now set the new label ids
      delete this.labelIds;
      this.labelIds = newCardLabels;

      this.customFields = this.mapCustomFieldsToBoard(newBoard._id);
    }

    delete this._id;
    this.boardId = boardId;
    this.swimlaneId = swimlaneId;
    this.listId = listId;
    const _id = Cards.insert(this);

    // Copy attachments
    oldCard.attachments().forEach(att => {
      att.cardId = _id;
      delete att._id;
      return Attachments.insert(att);
    });

    // copy checklists
    Checklists.find({ cardId: oldId }).forEach(ch => {
      ch.copy(_id);
    });

    // copy subtasks
    Cards.find({ parentId: oldId }).forEach(subtask => {
      subtask.parentId = _id;
      subtask._id = null;
      Cards.insert(subtask);
    });

    // copy card comments
    CardComments.find({ cardId: oldId }).forEach(cmt => {
      cmt.copy(_id);
    });

    return _id;
  },

  link(boardId, swimlaneId, listId) {
    // TODO is there a better method to create a deepcopy?
    linkCard = JSON.parse(JSON.stringify(this));
    // TODO is this how it is meant to be?
    linkCard.linkedId = linkCard.linkedId || linkCard._id;
    linkCard.boardId = boardId;
    linkCard.swimlaneId = swimlaneId;
    linkCard.listId = listId;
    linkCard.type = 'cardType-linkedCard';
    delete linkCard._id;
    // TODO shall we copy the labels for a linked card?!
    delete linkCard.labelIds;
    return Cards.insert(linkCard);
  },

  list() {
    return Lists.findOne(this.listId);
  },

  swimlane() {
    return Swimlanes.findOne(this.swimlaneId);
  },

  board() {
    return Boards.findOne(this.boardId);
  },

  getList() {
    const list = this.list();
    if (!list) {
      return {
        _id: this.listId,
        title: 'Undefined List',
        archived: false,
        colorClass: '',
      };
    }
    return list;
  },

  getSwimlane() {
    const swimlane = this.swimlane();
    if (!swimlane) {
      return {
        _id: this.swimlaneId,
        title: 'Undefined Swimlane',
        archived: false,
        colorClass: '',
      };
    }
    return swimlane;
  },

  getBoard() {
    const board = this.board();
    if (!board) {
      return {
        _id: this.boardId,
        title: 'Undefined Board',
        archived: false,
        colorClass: '',
      };
    }
    return board;
  },

  labels() {
    const boardLabels = this.board().labels;
    const cardLabels = _.filter(boardLabels, label => {
      return _.contains(this.labelIds, label._id);
    });
    return cardLabels;
  },

  hasLabel(labelId) {
    return _.contains(this.labelIds, labelId);
  },

  user() {
    return Users.findOne(this.userId);
  },

  isAssigned(memberId) {
    return _.contains(this.getMembers(), memberId);
  },

  isAssignee(assigneeId) {
    return _.contains(this.getAssignees(), assigneeId);
  },

  activities() {
    if (this.isLinkedCard()) {
      return Activities.find(
        { cardId: this.linkedId },
        { sort: { createdAt: -1 } },
      );
    } else if (this.isLinkedBoard()) {
      return Activities.find(
        { boardId: this.linkedId },
        { sort: { createdAt: -1 } },
      );
    } else {
      return Activities.find({ cardId: this._id }, { sort: { createdAt: -1 } });
    }
  },

  comments() {
    if (this.isLinkedCard()) {
      return CardComments.find(
        { cardId: this.linkedId },
        { sort: { createdAt: -1 } },
      );
    } else {
      return CardComments.find(
        { cardId: this._id },
        { sort: { createdAt: -1 } },
      );
    }
  },

  attachments() {
    if (this.isLinkedCard()) {
      return Attachments.find(
        { cardId: this.linkedId },
        { sort: { uploadedAt: -1 } },
      );
    } else {
      return Attachments.find(
        { cardId: this._id },
        { sort: { uploadedAt: -1 } },
      );
    }
  },

  cover() {
    if (!this.coverId) return false;
    const cover = Attachments.findOne(this.coverId);
    // if we return a cover before it is fully stored, we will get errors when we try to display it
    // todo XXX we could return a default "upload pending" image in the meantime?
    return cover && cover.url() && cover;
  },

  checklists() {
    if (this.isLinkedCard()) {
      return Checklists.find({ cardId: this.linkedId }, { sort: { sort: 1 } });
    } else {
      return Checklists.find({ cardId: this._id }, { sort: { sort: 1 } });
    }
  },

  checklistItemCount() {
    const checklists = this.checklists().fetch();
    return checklists
      .map(checklist => {
        return checklist.itemCount();
      })
      .reduce((prev, next) => {
        return prev + next;
      }, 0);
  },

  checklistFinishedCount() {
    const checklists = this.checklists().fetch();
    return checklists
      .map(checklist => {
        return checklist.finishedCount();
      })
      .reduce((prev, next) => {
        return prev + next;
      }, 0);
  },

  checklistFinished() {
    return (
      this.hasChecklist() &&
      this.checklistItemCount() === this.checklistFinishedCount()
    );
  },

  hasChecklist() {
    return this.checklistItemCount() !== 0;
  },

  subtasks() {
    return Cards.find(
      {
        parentId: this._id,
        archived: false,
      },
      {
        sort: {
          sort: 1,
        },
      },
    );
  },

  allSubtasks() {
    return Cards.find(
      {
        parentId: this._id,
        archived: false,
      },
      {
        sort: {
          sort: 1,
        },
      },
    );
  },

  subtasksCount() {
    return Cards.find({
      parentId: this._id,
      archived: false,
    }).count();
  },

  subtasksFinishedCount() {
    return Cards.find({
      parentId: this._id,
      archived: true,
    }).count();
  },

  subtasksFinished() {
    const finishCount = this.subtasksFinishedCount();
    return finishCount > 0 && this.subtasksCount() === finishCount;
  },

  allowsSubtasks() {
    return this.subtasksCount() !== 0;
  },

  customFieldIndex(customFieldId) {
    return _.pluck(this.customFields, '_id').indexOf(customFieldId);
  },

  // customFields with definitions
  customFieldsWD() {
    // get all definitions
    const definitions = CustomFields.find({
      boardIds: { $in: [this.boardId] },
    }).fetch();

    // match right definition to each field
    if (!this.customFields) return [];
    const ret = this.customFields.map(customField => {
      const definition = definitions.find(definition => {
        return definition._id === customField._id;
      });
      if (!definition) {
        return {};
      }
      //search for "True Value" which is for DropDowns other then the Value (which is the id)
      let trueValue = customField.value;
      if (
        definition.settings.dropdownItems &&
        definition.settings.dropdownItems.length > 0
      ) {
        for (let i = 0; i < definition.settings.dropdownItems.length; i++) {
          if (definition.settings.dropdownItems[i]._id === customField.value) {
            trueValue = definition.settings.dropdownItems[i].name;
          }
        }
      }
      return {
        _id: customField._id,
        value: customField.value,
        trueValue,
        definition,
      };
    });
    if (ret.definition !== undefined) {
      ret.sort((a, b) => a.definition.name.localeCompare(b.definition.name));
    }
    return ret;
  },

  colorClass() {
    if (this.color) return this.color;
    return '';
  },

  absoluteUrl() {
    const board = this.board();
    return FlowRouter.url('card', {
      boardId: board._id,
      slug: board.slug,
      cardId: this._id,
    });
  },

  canBeRestored() {
    const list = Lists.findOne({
      _id: this.listId,
    });
    if (
      !list.getWipLimit('soft') &&
      list.getWipLimit('enabled') &&
      list.getWipLimit('value') === list.cards().count()
    ) {
      return false;
    }
    return true;
  },

  parentCard() {
    if (this.parentId === '') {
      return null;
    }
    return Cards.findOne(this.parentId);
  },

  parentCardName() {
    let result = '';
    if (this.parentId !== '') {
      const card = Cards.findOne(this.parentId);
      if (card) {
        result = card.title;
      }
    }
    return result;
  },

  parentListId() {
    const result = [];
    let crtParentId = this.parentId;
    while (crtParentId !== '') {
      const crt = Cards.findOne(crtParentId);
      if (crt === null || crt === undefined) {
        // maybe it has been deleted
        break;
      }
      if (crtParentId in result) {
        // circular reference
        break;
      }
      result.unshift(crtParentId);
      crtParentId = crt.parentId;
    }
    return result;
  },

  parentList() {
    const resultId = [];
    const result = [];
    let crtParentId = this.parentId;
    while (crtParentId !== '') {
      const crt = Cards.findOne(crtParentId);
      if (crt === null || crt === undefined) {
        // maybe it has been deleted
        break;
      }
      if (crtParentId in resultId) {
        // circular reference
        break;
      }
      resultId.unshift(crtParentId);
      result.unshift(crt);
      crtParentId = crt.parentId;
    }
    return result;
  },

  parentString(sep) {
    return this.parentList()
      .map(function(elem) {
        return elem.title;
      })
      .join(sep);
  },

  isTopLevel() {
    return this.parentId === '';
  },

  isLinkedCard() {
    return this.type === 'cardType-linkedCard';
  },

  isLinkedBoard() {
    return this.type === 'cardType-linkedBoard';
  },

  isLinked() {
    return this.isLinkedCard() || this.isLinkedBoard();
  },

  setDescription(description) {
    if (this.isLinkedCard()) {
      return Cards.update({ _id: this.linkedId }, { $set: { description } });
    } else if (this.isLinkedBoard()) {
      return Boards.update({ _id: this.linkedId }, { $set: { description } });
    } else {
      return Cards.update({ _id: this._id }, { $set: { description } });
    }
  },

  getDescription() {
    if (this.isLinkedCard()) {
      const card = Cards.findOne({ _id: this.linkedId });
      if (card && card.description) return card.description;
      else return null;
    } else if (this.isLinkedBoard()) {
      const board = Boards.findOne({ _id: this.linkedId });
      if (board && board.description) return board.description;
      else return null;
    } else if (this.description) {
      return this.description;
    } else {
      return null;
    }
  },

  getMembers() {
    if (this.isLinkedCard()) {
      const card = Cards.findOne({ _id: this.linkedId });
      if (card === undefined) {
        return null;
      } else {
        return card.members;
      }
    } else if (this.isLinkedBoard()) {
      const board = Boards.findOne({ _id: this.linkedId });
      if (board === undefined) {
        return null;
      } else {
        return board.activeMembers().map(member => {
          return member.userId;
        });
      }
    } else {
      return this.members;
    }
  },

  getAssignees() {
    if (this.isLinkedCard()) {
      const card = Cards.findOne({ _id: this.linkedId });
      if (card === undefined) {
        return null;
      } else {
        return card.assignees;
      }
    } else if (this.isLinkedBoard()) {
      const board = Boards.findOne({ _id: this.linkedId });
      if (board === undefined) {
        return null;
      } else {
        return board.activeMembers().map(assignee => {
          return assignee.userId;
        });
      }
    } else {
      return this.assignees;
    }
  },

  assignMember(memberId) {
    if (this.isLinkedCard()) {
      return Cards.update(
        { _id: this.linkedId },
        { $addToSet: { members: memberId } },
      );
    } else if (this.isLinkedBoard()) {
      const board = Boards.findOne({ _id: this.linkedId });
      return board.addMember(memberId);
    } else {
      return Cards.update(
        { _id: this._id },
        { $addToSet: { members: memberId } },
      );
    }
  },

  assignAssignee(assigneeId) {
    if (this.isLinkedCard()) {
      return Cards.update(
        { _id: this.linkedId },
        { $addToSet: { assignees: assigneeId } },
      );
    } else if (this.isLinkedBoard()) {
      const board = Boards.findOne({ _id: this.linkedId });
      return board.addAssignee(assigneeId);
    } else {
      return Cards.update(
        { _id: this._id },
        { $addToSet: { assignees: assigneeId } },
      );
    }
  },

  unassignMember(memberId) {
    if (this.isLinkedCard()) {
      return Cards.update(
        { _id: this.linkedId },
        { $pull: { members: memberId } },
      );
    } else if (this.isLinkedBoard()) {
      const board = Boards.findOne({ _id: this.linkedId });
      return board.removeMember(memberId);
    } else {
      return Cards.update({ _id: this._id }, { $pull: { members: memberId } });
    }
  },

  unassignAssignee(assigneeId) {
    if (this.isLinkedCard()) {
      return Cards.update(
        { _id: this.linkedId },
        { $pull: { assignees: assigneeId } },
      );
    } else if (this.isLinkedBoard()) {
      const board = Boards.findOne({ _id: this.linkedId });
      return board.removeAssignee(assigneeId);
    } else {
      return Cards.update(
        { _id: this._id },
        { $pull: { assignees: assigneeId } },
      );
    }
  },

  toggleMember(memberId) {
    if (this.getMembers() && this.getMembers().indexOf(memberId) > -1) {
      return this.unassignMember(memberId);
    } else {
      return this.assignMember(memberId);
    }
  },

  toggleAssignee(assigneeId) {
    if (this.getAssignees() && this.getAssignees().indexOf(assigneeId) > -1) {
      return this.unassignAssignee(assigneeId);
    } else {
      return this.assignAssignee(assigneeId);
    }
  },

  getReceived() {
    if (this.isLinkedCard()) {
      const card = Cards.findOne({ _id: this.linkedId });
      if (card === undefined) {
        return null;
      } else {
        return card.receivedAt;
      }
    } else {
      return this.receivedAt;
    }
  },

  setReceived(receivedAt) {
    if (this.isLinkedCard()) {
      return Cards.update({ _id: this.linkedId }, { $set: { receivedAt } });
    } else {
      return Cards.update({ _id: this._id }, { $set: { receivedAt } });
    }
  },

  getStart() {
    if (this.isLinkedCard()) {
      const card = Cards.findOne({ _id: this.linkedId });
      if (card === undefined) {
        return null;
      } else {
        return card.startAt;
      }
    } else if (this.isLinkedBoard()) {
      const board = Boards.findOne({ _id: this.linkedId });
      if (board === undefined) {
        return null;
      } else {
        return board.startAt;
      }
    } else {
      return this.startAt;
    }
  },

  setStart(startAt) {
    if (this.isLinkedCard()) {
      return Cards.update({ _id: this.linkedId }, { $set: { startAt } });
    } else if (this.isLinkedBoard()) {
      return Boards.update({ _id: this.linkedId }, { $set: { startAt } });
    } else {
      return Cards.update({ _id: this._id }, { $set: { startAt } });
    }
  },

  getDue() {
    if (this.isLinkedCard()) {
      const card = Cards.findOne({ _id: this.linkedId });
      if (card === undefined) {
        return null;
      } else {
        return card.dueAt;
      }
    } else if (this.isLinkedBoard()) {
      const board = Boards.findOne({ _id: this.linkedId });
      if (board === undefined) {
        return null;
      } else {
        return board.dueAt;
      }
    } else {
      return this.dueAt;
    }
  },

  setDue(dueAt) {
    if (this.isLinkedCard()) {
      return Cards.update({ _id: this.linkedId }, { $set: { dueAt } });
    } else if (this.isLinkedBoard()) {
      return Boards.update({ _id: this.linkedId }, { $set: { dueAt } });
    } else {
      return Cards.update({ _id: this._id }, { $set: { dueAt } });
    }
  },

  getEnd() {
    if (this.isLinkedCard()) {
      const card = Cards.findOne({ _id: this.linkedId });
      if (card === undefined) {
        return null;
      } else {
        return card.endAt;
      }
    } else if (this.isLinkedBoard()) {
      const board = Boards.findOne({ _id: this.linkedId });
      if (board === undefined) {
        return null;
      } else {
        return board.endAt;
      }
    } else {
      return this.endAt;
    }
  },

  setEnd(endAt) {
    if (this.isLinkedCard()) {
      return Cards.update({ _id: this.linkedId }, { $set: { endAt } });
    } else if (this.isLinkedBoard()) {
      return Boards.update({ _id: this.linkedId }, { $set: { endAt } });
    } else {
      return Cards.update({ _id: this._id }, { $set: { endAt } });
    }
  },

  getIsOvertime() {
    if (this.isLinkedCard()) {
      const card = Cards.findOne({ _id: this.linkedId });
      if (card === undefined) {
        return null;
      } else {
        return card.isOvertime;
      }
    } else if (this.isLinkedBoard()) {
      const board = Boards.findOne({ _id: this.linkedId });
      if (board === undefined) {
        return null;
      } else {
        return board.isOvertime;
      }
    } else {
      return this.isOvertime;
    }
  },

  setIsOvertime(isOvertime) {
    if (this.isLinkedCard()) {
      return Cards.update({ _id: this.linkedId }, { $set: { isOvertime } });
    } else if (this.isLinkedBoard()) {
      return Boards.update({ _id: this.linkedId }, { $set: { isOvertime } });
    } else {
      return Cards.update({ _id: this._id }, { $set: { isOvertime } });
    }
  },

  getSpentTime() {
    if (this.isLinkedCard()) {
      const card = Cards.findOne({ _id: this.linkedId });
      if (card === undefined) {
        return null;
      } else {
        return card.spentTime;
      }
    } else if (this.isLinkedBoard()) {
      const board = Boards.findOne({ _id: this.linkedId });
      if (board === undefined) {
        return null;
      } else {
        return board.spentTime;
      }
    } else {
      return this.spentTime;
    }
  },

  setSpentTime(spentTime) {
    if (this.isLinkedCard()) {
      return Cards.update({ _id: this.linkedId }, { $set: { spentTime } });
    } else if (this.isLinkedBoard()) {
      return Boards.update({ _id: this.linkedId }, { $set: { spentTime } });
    } else {
      return Cards.update({ _id: this._id }, { $set: { spentTime } });
    }
  },

  getVoteQuestion() {
    if (this.isLinkedCard()) {
      const card = Cards.findOne({ _id: this.linkedId });
      if (card === undefined) {
        return null;
      } else if (card && card.vote) {
        return card.vote.question;
      } else {
        return null;
      }
    } else if (this.isLinkedBoard()) {
      const board = Boards.findOne({ _id: this.linkedId });
      if (board === undefined) {
        return null;
      } else if (board && board.vote) {
        return board.vote.question;
      } else {
        return null;
      }
    } else if (this.vote) {
      return this.vote.question;
    } else {
      return null;
    }
  },

  getVotePublic() {
    if (this.isLinkedCard()) {
      const card = Cards.findOne({ _id: this.linkedId });
      if (card === undefined) {
        return null;
      } else if (card && card.vote) {
        return card.vote.public;
      } else {
        return null;
      }
    } else if (this.isLinkedBoard()) {
      const board = Boards.findOne({ _id: this.linkedId });
      if (board === undefined) {
        return null;
      } else if (board && board.vote) {
        return board.vote.public;
      } else {
        return null;
      }
    } else if (this.vote) {
      return this.vote.public;
    } else {
      return null;
    }
  },

  getVoteEnd() {
    if (this.isLinkedCard()) {
      const card = Cards.findOne({ _id: this.linkedId });
      if (card === undefined) {
        return null;
      } else if (card && card.vote) {
        return card.vote.end;
      } else {
        return null;
      }
    } else if (this.isLinkedBoard()) {
      const board = Boards.findOne({ _id: this.linkedId });
      if (board === undefined) {
        return null;
      } else if (board && board.vote) {
        return board.vote.end;
      } else {
        return null;
      }
    } else if (this.vote) {
      return this.vote.end;
    } else {
      return null;
    }
  },
  expiredVote() {
    let end = this.getVoteEnd();
    if (end) {
      end = moment(end);
      return end.isBefore(new Date());
    }
    return false;
  },
  voteMemberPositive() {
    if (this.vote && this.vote.positive)
      return Users.find({ _id: { $in: this.vote.positive } });
    return [];
  },

  voteMemberNegative() {
    if (this.vote && this.vote.negative)
      return Users.find({ _id: { $in: this.vote.negative } });
    return [];
  },
  voteState() {
    const userId = Meteor.userId();
    let state;
    if (this.vote) {
      if (this.vote.positive) {
        state = _.contains(this.vote.positive, userId);
        if (state === true) return true;
      }
      if (this.vote.negative) {
        state = _.contains(this.vote.negative, userId);
        if (state === true) return false;
      }
    }
    return null;
  },

  getId() {
    if (this.isLinked()) {
      return this.linkedId;
    } else {
      return this._id;
    }
  },

  getTitle() {
    if (this.isLinkedCard()) {
      const card = Cards.findOne({ _id: this.linkedId });
      if (card === undefined) {
        return null;
      } else {
        return card.title;
      }
    } else if (this.isLinkedBoard()) {
      const board = Boards.findOne({ _id: this.linkedId });
      if (board === undefined) {
        return null;
      } else {
        return board.title;
      }
    } else if (this.title === undefined) {
      return null;
    } else {
      return this.title;
    }
  },

  getBoardTitle() {
    if (this.isLinkedCard()) {
      const card = Cards.findOne({ _id: this.linkedId });
      if (card === undefined) {
        return null;
      }
      const board = Boards.findOne({ _id: card.boardId });
      if (board === undefined) {
        return null;
      } else {
        return board.title;
      }
    } else if (this.isLinkedBoard()) {
      const board = Boards.findOne({ _id: this.linkedId });
      if (board === undefined) {
        return null;
      } else {
        return board.title;
      }
    } else {
      const board = Boards.findOne({ _id: this.boardId });
      if (board === undefined) {
        return null;
      } else {
        return board.title;
      }
    }
  },

  setTitle(title) {
    if (this.isLinkedCard()) {
      return Cards.update({ _id: this.linkedId }, { $set: { title } });
    } else if (this.isLinkedBoard()) {
      return Boards.update({ _id: this.linkedId }, { $set: { title } });
    } else {
      return Cards.update({ _id: this._id }, { $set: { title } });
    }
  },

  getArchived() {
    if (this.isLinkedCard()) {
      const card = Cards.findOne({ _id: this.linkedId });
      if (card === undefined) {
        return null;
      } else {
        return card.archived;
      }
    } else if (this.isLinkedBoard()) {
      const board = Boards.findOne({ _id: this.linkedId });
      if (board === undefined) {
        return null;
      } else {
        return board.archived;
      }
    } else {
      return this.archived;
    }
  },

  setRequestedBy(requestedBy) {
    if (this.isLinkedCard()) {
      return Cards.update({ _id: this.linkedId }, { $set: { requestedBy } });
    } else {
      return Cards.update({ _id: this._id }, { $set: { requestedBy } });
    }
  },

  getRequestedBy() {
    if (this.isLinkedCard()) {
      const card = Cards.findOne({ _id: this.linkedId });
      if (card === undefined) {
        return null;
      } else {
        return card.requestedBy;
      }
    } else {
      return this.requestedBy;
    }
  },

  setAssignedBy(assignedBy) {
    if (this.isLinkedCard()) {
      return Cards.update({ _id: this.linkedId }, { $set: { assignedBy } });
    } else {
      return Cards.update({ _id: this._id }, { $set: { assignedBy } });
    }
  },

  getAssignedBy() {
    if (this.isLinkedCard()) {
      const card = Cards.findOne({ _id: this.linkedId });
      if (card === undefined) {
        return null;
      } else {
        return card.assignedBy;
      }
    } else {
      return this.assignedBy;
    }
  },

  isTemplateCard() {
    return this.type === 'template-card';
  },

  votePublic() {
    if (this.vote) return this.vote.public;
    return null;
  },
  voteAllowNonBoardMembers() {
    if (this.vote) return this.vote.allowNonBoardMembers;
    return null;
  },
  voteCountNegative() {
    if (this.vote && this.vote.negative) return this.vote.negative.length;
    return null;
  },
  voteCountPositive() {
    if (this.vote && this.vote.positive) return this.vote.positive.length;
    return null;
  },
  voteCount() {
    return this.voteCountPositive() + this.voteCountNegative();
  },
});

Cards.mutations({
  applyToChildren(funct) {
    Cards.find({
      parentId: this._id,
    }).forEach(card => {
      funct(card);
    });
  },

  archive() {
    this.applyToChildren(card => {
      return card.archive();
    });
    return {
      $set: {
        archived: true,
      },
    };
  },

  restore() {
    this.applyToChildren(card => {
      return card.restore();
    });
    return {
      $set: {
        archived: false,
      },
    };
  },

  moveToEndOfList({ listId } = {}) {
    let swimlaneId = this.swimlaneId;
    const boardId = this.boardId;
    let sortIndex = 0;

    // This should never happen, but there was a bug that was fixed in commit
    // ea0239538a68e225c867411a4f3e0d27c158383.
    if (!swimlaneId) {
      const board = Boards.findOne(boardId);
      swimlaneId = board.getDefaultSwimline()._id;
    }
    // Move the minicard to the end of the target list
    let parentElementDom = $(`#swimlane-${this.swimlaneId}`).get(0);
    if (!parentElementDom) parentElementDom = $(':root');

    const lastCardDom = $(parentElementDom)
      .find(`#js-list-${listId} .js-minicard:last`)
      .get(0);
    if (lastCardDom) sortIndex = Utils.calculateIndex(lastCardDom, null).base;

    return this.moveOptionalArgs({
      boardId,
      swimlaneId,
      listId,
      sort: sortIndex,
    });
  },

  moveOptionalArgs({ boardId, swimlaneId, listId, sort } = {}) {
    boardId = boardId || this.boardId;
    swimlaneId = swimlaneId || this.swimlaneId;
    // This should never happen, but there was a bug that was fixed in commit
    // ea0239538a68e225c867411a4f3e0d27c158383.
    if (!swimlaneId) {
      const board = Boards.findOne(boardId);
      swimlaneId = board.getDefaultSwimline()._id;
    }
    listId = listId || this.listId;
    if (sort === undefined || sort === null) sort = this.sort;
    return this.move(boardId, swimlaneId, listId, sort);
  },

  move(boardId, swimlaneId, listId, sort) {
    const mutatedFields = {
      boardId,
      swimlaneId,
      listId,
      sort,
    };

    // we must only copy the labels and custom fields if the target board
    // differs from the source board
    if (this.boardId !== boardId) {
      // Get label names
      const oldBoard = Boards.findOne(this.boardId);
      const oldBoardLabels = oldBoard.labels;
      const oldCardLabels = _.pluck(
        _.filter(oldBoardLabels, label => {
          return _.contains(this.labelIds, label._id);
        }),
        'name',
      );

      const newBoard = Boards.findOne(boardId);
      const newBoardLabels = newBoard.labels;
      const newCardLabelIds = _.pluck(
        _.filter(newBoardLabels, label => {
          return label.name && _.contains(oldCardLabels, label.name);
        }),
        '_id',
      );

      Object.assign(mutatedFields, {
        labelIds: newCardLabelIds,
      });

      mutatedFields.customFields = this.mapCustomFieldsToBoard(newBoard._id);
    }

    Cards.update(this._id, {
      $set: mutatedFields,
    });
  },

  addLabel(labelId) {
    return {
      $addToSet: {
        labelIds: labelId,
      },
    };
  },

  removeLabel(labelId) {
    return {
      $pull: {
        labelIds: labelId,
      },
    };
  },

  toggleLabel(labelId) {
    if (this.labelIds && this.labelIds.indexOf(labelId) > -1) {
      return this.removeLabel(labelId);
    } else {
      return this.addLabel(labelId);
    }
  },

  setColor(newColor) {
    if (newColor === 'white') {
      newColor = null;
    }
    return {
      $set: {
        color: newColor,
      },
    };
  },

  assignMember(memberId) {
    return {
      $addToSet: {
        members: memberId,
      },
    };
  },

  assignAssignee(assigneeId) {
    // If there is not any assignee, allow one assignee, not more.
    /*
    if (this.getAssignees().length === 0) {
      return {
        $addToSet: {
          assignees: assigneeId,
        },
      };
    */
    // Allow more that one assignee:
    // https://github.com/wekan/wekan/issues/3302
    return {
      $addToSet: {
        assignees: assigneeId,
      },
    };
    //} else {
    //  return false,
    //}
  },

  unassignMember(memberId) {
    return {
      $pull: {
        members: memberId,
      },
    };
  },

  unassignAssignee(assigneeId) {
    return {
      $pull: {
        assignees: assigneeId,
      },
    };
  },

  toggleMember(memberId) {
    if (this.members && this.members.indexOf(memberId) > -1) {
      return this.unassignMember(memberId);
    } else {
      return this.assignMember(memberId);
    }
  },

  toggleAssignee(assigneeId) {
    if (this.assignees && this.assignees.indexOf(assigneeId) > -1) {
      return this.unassignAssignee(assigneeId);
    } else {
      return this.assignAssignee(assigneeId);
    }
  },

  assignCustomField(customFieldId) {
    return {
      $addToSet: {
        customFields: {
          _id: customFieldId,
          value: null,
        },
      },
    };
  },

  unassignCustomField(customFieldId) {
    return {
      $pull: {
        customFields: {
          _id: customFieldId,
        },
      },
    };
  },

  toggleCustomField(customFieldId) {
    if (this.customFields && this.customFieldIndex(customFieldId) > -1) {
      return this.unassignCustomField(customFieldId);
    } else {
      return this.assignCustomField(customFieldId);
    }
  },

  setCustomField(customFieldId, value) {
    // todo
    const index = this.customFieldIndex(customFieldId);
    if (index > -1) {
      const update = {
        $set: {},
      };
      update.$set[`customFields.${index}.value`] = value;
      return update;
    }
    // TODO
    // Ignatz 18.05.2018: Return null to silence ESLint. No Idea if that is correct
    return null;
  },

  setCover(coverId) {
    return {
      $set: {
        coverId,
      },
    };
  },

  unsetCover() {
    return {
      $unset: {
        coverId: '',
      },
    };
  },

  setReceived(receivedAt) {
    return {
      $set: {
        receivedAt,
      },
    };
  },

  unsetReceived() {
    return {
      $unset: {
        receivedAt: '',
      },
    };
  },

  setStart(startAt) {
    return {
      $set: {
        startAt,
      },
    };
  },

  unsetStart() {
    return {
      $unset: {
        startAt: '',
      },
    };
  },

  setDue(dueAt) {
    return {
      $set: {
        dueAt,
      },
    };
  },

  unsetDue() {
    return {
      $unset: {
        dueAt: '',
      },
    };
  },

  setEnd(endAt) {
    return {
      $set: {
        endAt,
      },
    };
  },

  unsetEnd() {
    return {
      $unset: {
        endAt: '',
      },
    };
  },

  setOvertime(isOvertime) {
    return {
      $set: {
        isOvertime,
      },
    };
  },

  setSpentTime(spentTime) {
    return {
      $set: {
        spentTime,
      },
    };
  },

  unsetSpentTime() {
    return {
      $unset: {
        spentTime: '',
        isOvertime: false,
      },
    };
  },

  setParentId(parentId) {
    return {
      $set: {
        parentId,
      },
    };
  },
  setVoteQuestion(question, publicVote, allowNonBoardMembers) {
    return {
      $set: {
        vote: {
          question,
          public: publicVote,
          allowNonBoardMembers,
          positive: [],
          negative: [],
        },
      },
    };
  },
  unsetVote() {
    return {
      $unset: {
        vote: '',
      },
    };
  },
  setVoteEnd(end) {
    return {
      $set: { 'vote.end': end },
    };
  },
  unsetVoteEnd() {
    return {
      $unset: { 'vote.end': '' },
    };
  },
  setVote(userId, forIt) {
    switch (forIt) {
      case true:
        // vote for it
        return {
          $pull: {
            'vote.negative': userId,
          },
          $addToSet: {
            'vote.positive': userId,
          },
        };
      case false:
        // vote against
        return {
          $pull: {
            'vote.positive': userId,
          },
          $addToSet: {
            'vote.negative': userId,
          },
        };

      default:
        // Remove votes
        return {
          $pull: {
            'vote.positive': userId,
            'vote.negative': userId,
          },
        };
    }
  },
});

Cards.globalSearch = queryParams => {
  const userId = Meteor.userId();
  // eslint-disable-next-line no-console
  // console.log('userId:', userId);

  const errors = new (class {
    constructor() {
      this.notFound = {
        boards: [],
        swimlanes: [],
        lists: [],
        labels: [],
        users: [],
        members: [],
        assignees: [],
        is: [],
      };
    }

    hasErrors() {
      for (const prop in this.notFound) {
        if (this.notFound[prop].length) {
          return true;
        }
      }
      return false;
    }
  })();

  const selector = {
    archived: false,
    type: 'cardType-card',
    boardId: { $in: Boards.userBoardIds(userId) },
    swimlaneId: { $nin: Swimlanes.archivedSwimlaneIds() },
    listId: { $nin: Lists.archivedListIds() },
  };

  if (queryParams.boards.length) {
    const queryBoards = [];
    queryParams.boards.forEach(query => {
      const boards = Boards.userSearch(userId, {
        title: new RegExp(query, 'i'),
      });
      if (boards.count()) {
        boards.forEach(board => {
          queryBoards.push(board._id);
        });
      } else {
        errors.notFound.boards.push(query);
      }
    });

    selector.boardId.$in = queryBoards;
  }

  if (queryParams.swimlanes.length) {
    const querySwimlanes = [];
    queryParams.swimlanes.forEach(query => {
      const swimlanes = Swimlanes.find({
        title: new RegExp(query, 'i'),
      });
      if (swimlanes.count()) {
        swimlanes.forEach(swim => {
          querySwimlanes.push(swim._id);
        });
      } else {
        errors.notFound.swimlanes.push(query);
      }
    });

    selector.swimlaneId.$in = querySwimlanes;
  }

  if (queryParams.lists.length) {
    const queryLists = [];
    queryParams.lists.forEach(query => {
      const lists = Lists.find({
        title: new RegExp(query, 'i'),
      });
      if (lists.count()) {
        lists.forEach(list => {
          queryLists.push(list._id);
        });
      } else {
        errors.notFound.lists.push(query);
      }
    });

    selector.listId.$in = queryLists;
  }

  if (queryParams.dueAt !== null) {
    selector.dueAt = { $lte: new Date(queryParams.dueAt) };
  }

  if (queryParams.createdAt !== null) {
    selector.createdAt = { $gte: new Date(queryParams.createdAt) };
  }

  if (queryParams.modifiedAt !== null) {
    selector.modifiedAt = { $gte: new Date(queryParams.modifiedAt) };
  }

  const queryMembers = [];
  const queryAssignees = [];
  if (queryParams.users.length) {
    queryParams.users.forEach(query => {
      const users = Users.find({
        username: query,
      });
      if (users.count()) {
        users.forEach(user => {
          queryMembers.push(user._id);
          queryAssignees.push(user._id);
        });
      } else {
        errors.notFound.users.push(query);
      }
    });
  }

  if (queryParams.members.length) {
    queryParams.members.forEach(query => {
      const users = Users.find({
        username: query,
      });
      if (users.count()) {
        users.forEach(user => {
          queryMembers.push(user._id);
        });
      } else {
        errors.notFound.members.push(query);
      }
    });
  }

  if (queryParams.assignees.length) {
    queryParams.assignees.forEach(query => {
      const users = Users.find({
        username: query,
      });
      if (users.count()) {
        users.forEach(user => {
          queryAssignees.push(user._id);
        });
      } else {
        errors.notFound.assignees.push(query);
      }
    });
  }

  if (queryMembers.length && queryAssignees.length) {
    selector.$or = [
      { members: { $in: queryMembers } },
      { assignees: { $in: queryAssignees } },
    ];
  } else if (queryMembers.length) {
    selector.members = { $in: queryMembers };
  } else if (queryAssignees.length) {
    selector.assignees = { $in: queryAssignees };
  }

  if (queryParams.labels.length) {
    queryParams.labels.forEach(label => {
      const queryLabels = [];

      let boards = Boards.userSearch(userId, {
        labels: { $elemMatch: { color: label.toLowerCase() } },
      });

      if (boards.count()) {
        boards.forEach(board => {
          // eslint-disable-next-line no-console
          // console.log('board:', board);
          // eslint-disable-next-line no-console
          // console.log('board.labels:', board.labels);
          board.labels
            .filter(boardLabel => {
              return boardLabel.color === label.toLowerCase();
            })
            .forEach(boardLabel => {
              queryLabels.push(boardLabel._id);
            });
        });
      } else {
        // eslint-disable-next-line no-console
        // console.log('label:', label);
        const reLabel = new RegExp(label, 'i');
        // eslint-disable-next-line no-console
        // console.log('reLabel:', reLabel);
        boards = Boards.userSearch(userId, {
          labels: { $elemMatch: { name: reLabel } },
        });

        if (boards.count()) {
          boards.forEach(board => {
            board.labels
              .filter(boardLabel => {
                return boardLabel.name.match(reLabel);
              })
              .forEach(boardLabel => {
                queryLabels.push(boardLabel._id);
              });
          });
        } else {
          errors.notFound.labels.push(label);
        }
      }

      selector.labelIds = { $in: queryLabels };
    });
  }

  if (errors.hasErrors()) {
    return { cards: null, errors };
  }

  if (queryParams.text) {
    const regex = new RegExp(queryParams.text, 'i');

    selector.$or = [
      { title: regex },
      { description: regex },
      { customFields: { $elemMatch: { value: regex } } },
    ];
  }

  // eslint-disable-next-line no-console
<<<<<<< HEAD
  console.log('selector:', selector);

  const projection = {
=======
  // console.log('selector:', selector);
  const cards = Cards.find(selector, {
>>>>>>> 124bce8f
    fields: {
      _id: 1,
      archived: 1,
      boardId: 1,
      swimlaneId: 1,
      listId: 1,
      title: 1,
      type: 1,
      sort: 1,
      members: 1,
      assignees: 1,
      colors: 1,
      dueAt: 1,
      createdAt: 1,
      modifiedAt: 1,
      labelIds: 1,
    },
    limit: 50,
  };

  if (queryParams.sort === 'due') {
    projection.sort = {
      dueAt: 1,
      boardId: 1,
      swimlaneId: 1,
      listId: 1,
      sort: 1,
    };
  } else if (queryParams.sort === 'modified') {
    projection.sort = {
      modifiedAt: -1,
      boardId: 1,
      swimlaneId: 1,
      listId: 1,
      sort: 1,
    };
  } else if (queryParams.sort === 'created') {
    projection.sort = {
      createdAt: -1,
      boardId: 1,
      swimlaneId: 1,
      listId: 1,
      sort: 1,
    };
  } else if (queryParams.sort === 'system') {
    projection.sort = {
      boardId: 1,
      swimlaneId: 1,
      listId: 1,
      modifiedAt: 1,
      sort: 1,
    };
  }

  const cards = Cards.find(selector, projection);

  // eslint-disable-next-line no-console
  //console.log('count:', cards.count());

  return { cards, errors };
};

//FUNCTIONS FOR creation of Activities

function updateActivities(doc, fieldNames, modifier) {
  if (_.contains(fieldNames, 'labelIds') && _.contains(fieldNames, 'boardId')) {
    Activities.find({
      activityType: 'addedLabel',
      cardId: doc._id,
    }).forEach(a => {
      const lidx = doc.labelIds.indexOf(a.labelId);
      if (lidx !== -1 && modifier.$set.labelIds.length > lidx) {
        Activities.update(a._id, {
          $set: {
            labelId: modifier.$set.labelIds[doc.labelIds.indexOf(a.labelId)],
            boardId: modifier.$set.boardId,
          },
        });
      } else {
        Activities.remove(a._id);
      }
    });
  } else if (_.contains(fieldNames, 'boardId')) {
    Activities.remove({
      activityType: 'addedLabel',
      cardId: doc._id,
    });
  }
}

function cardMove(
  userId,
  doc,
  fieldNames,
  oldListId,
  oldSwimlaneId,
  oldBoardId,
) {
  if (_.contains(fieldNames, 'boardId') && doc.boardId !== oldBoardId) {
    Activities.insert({
      userId,
      activityType: 'moveCardBoard',
      boardName: Boards.findOne(doc.boardId).title,
      boardId: doc.boardId,
      oldBoardId,
      oldBoardName: Boards.findOne(oldBoardId).title,
      cardId: doc._id,
      swimlaneName: Swimlanes.findOne(doc.swimlaneId).title,
      swimlaneId: doc.swimlaneId,
      oldSwimlaneId,
    });
  } else if (
    (_.contains(fieldNames, 'listId') && doc.listId !== oldListId) ||
    (_.contains(fieldNames, 'swimlaneId') && doc.swimlaneId !== oldSwimlaneId)
  ) {
    Activities.insert({
      userId,
      oldListId,
      activityType: 'moveCard',
      listName: Lists.findOne(doc.listId).title,
      listId: doc.listId,
      boardId: doc.boardId,
      cardId: doc._id,
      cardTitle: doc.title,
      swimlaneName: Swimlanes.findOne(doc.swimlaneId).title,
      swimlaneId: doc.swimlaneId,
      oldSwimlaneId,
    });
  }
}

function cardState(userId, doc, fieldNames) {
  if (_.contains(fieldNames, 'archived')) {
    if (doc.archived) {
      Activities.insert({
        userId,
        activityType: 'archivedCard',
        listName: Lists.findOne(doc.listId).title,
        boardId: doc.boardId,
        listId: doc.listId,
        cardId: doc._id,
        swimlaneId: doc.swimlaneId,
      });
    } else {
      Activities.insert({
        userId,
        activityType: 'restoredCard',
        boardId: doc.boardId,
        listName: Lists.findOne(doc.listId).title,
        listId: doc.listId,
        cardId: doc._id,
        swimlaneId: doc.swimlaneId,
      });
    }
  }
}

function cardMembers(userId, doc, fieldNames, modifier) {
  if (!_.contains(fieldNames, 'members')) return;
  let memberId;
  // Say hello to the new member
  if (modifier.$addToSet && modifier.$addToSet.members) {
    memberId = modifier.$addToSet.members;
    const username = Users.findOne(memberId).username;
    if (!_.contains(doc.members, memberId)) {
      Activities.insert({
        userId,
        username,
        activityType: 'joinMember',
        boardId: doc.boardId,
        cardId: doc._id,
        memberId,
        listId: doc.listId,
        swimlaneId: doc.swimlaneId,
      });
    }
  }

  // Say goodbye to the former member
  if (modifier.$pull && modifier.$pull.members) {
    memberId = modifier.$pull.members;
    const username = Users.findOne(memberId).username;
    // Check that the former member is member of the card
    if (_.contains(doc.members, memberId)) {
      Activities.insert({
        userId,
        username,
        activityType: 'unjoinMember',
        boardId: doc.boardId,
        cardId: doc._id,
        memberId,
        listId: doc.listId,
        swimlaneId: doc.swimlaneId,
      });
    }
  }
}

function cardAssignees(userId, doc, fieldNames, modifier) {
  if (!_.contains(fieldNames, 'assignees')) return;
  let assigneeId;
  // Say hello to the new assignee
  if (modifier.$addToSet && modifier.$addToSet.assignees) {
    assigneeId = modifier.$addToSet.assignees;
    const username = Users.findOne(assigneeId).username;
    if (!_.contains(doc.assignees, assigneeId)) {
      Activities.insert({
        userId,
        username,
        activityType: 'joinAssignee',
        boardId: doc.boardId,
        cardId: doc._id,
        assigneeId,
        listId: doc.listId,
        swimlaneId: doc.swimlaneId,
      });
    }
  }
  // Say goodbye to the former assignee
  if (modifier.$pull && modifier.$pull.assignees) {
    assigneeId = modifier.$pull.assignees;
    const username = Users.findOne(assigneeId).username;
    // Check that the former assignee is assignee of the card
    if (_.contains(doc.assignees, assigneeId)) {
      Activities.insert({
        userId,
        username,
        activityType: 'unjoinAssignee',
        boardId: doc.boardId,
        cardId: doc._id,
        assigneeId,
        listId: doc.listId,
        swimlaneId: doc.swimlaneId,
      });
    }
  }
}

function cardLabels(userId, doc, fieldNames, modifier) {
  if (!_.contains(fieldNames, 'labelIds')) return;
  let labelId;
  // Say hello to the new label
  if (modifier.$addToSet && modifier.$addToSet.labelIds) {
    labelId = modifier.$addToSet.labelIds;
    if (!_.contains(doc.labelIds, labelId)) {
      const act = {
        userId,
        labelId,
        activityType: 'addedLabel',
        boardId: doc.boardId,
        cardId: doc._id,
        listId: doc.listId,
        swimlaneId: doc.swimlaneId,
      };
      Activities.insert(act);
    }
  }

  // Say goodbye to the label
  if (modifier.$pull && modifier.$pull.labelIds) {
    labelId = modifier.$pull.labelIds;
    // Check that the former member is member of the card
    if (_.contains(doc.labelIds, labelId)) {
      Activities.insert({
        userId,
        labelId,
        activityType: 'removedLabel',
        boardId: doc.boardId,
        cardId: doc._id,
        listId: doc.listId,
        swimlaneId: doc.swimlaneId,
      });
    }
  }
}

function cardCustomFields(userId, doc, fieldNames, modifier) {
  if (!_.contains(fieldNames, 'customFields')) return;

  // Say hello to the new customField value
  if (modifier.$set) {
    _.each(modifier.$set, (value, key) => {
      if (key.startsWith('customFields')) {
        const dotNotation = key.split('.');

        // only individual changes are registered
        if (dotNotation.length > 1) {
          const customFieldId = doc.customFields[dotNotation[1]]._id;
          const act = {
            userId,
            customFieldId,
            value,
            activityType: 'setCustomField',
            boardId: doc.boardId,
            cardId: doc._id,
          };
          Activities.insert(act);
        }
      }
    });
  }

  // Say goodbye to the former customField value
  if (modifier.$unset) {
    _.each(modifier.$unset, (value, key) => {
      if (key.startsWith('customFields')) {
        const dotNotation = key.split('.');

        // only individual changes are registered
        if (dotNotation.length > 1) {
          const customFieldId = doc.customFields[dotNotation[1]]._id;
          const act = {
            userId,
            customFieldId,
            activityType: 'unsetCustomField',
            boardId: doc.boardId,
            cardId: doc._id,
          };
          Activities.insert(act);
        }
      }
    });
  }
}

function cardCreation(userId, doc) {
  Activities.insert({
    userId,
    activityType: 'createCard',
    boardId: doc.boardId,
    listName: Lists.findOne(doc.listId).title,
    listId: doc.listId,
    cardId: doc._id,
    cardTitle: doc.title,
    swimlaneName: Swimlanes.findOne(doc.swimlaneId).title,
    swimlaneId: doc.swimlaneId,
  });
}

function cardRemover(userId, doc) {
  ChecklistItems.remove({
    cardId: doc._id,
  });
  Checklists.remove({
    cardId: doc._id,
  });
  Cards.remove({
    parentId: doc._id,
  });
  CardComments.remove({
    cardId: doc._id,
  });
  Attachments.remove({
    cardId: doc._id,
  });
}

const findDueCards = days => {
  const seekDue = ($from, $to, activityType) => {
    Cards.find({
      archived: false,
      dueAt: { $gte: $from, $lt: $to },
    }).forEach(card => {
      const username = Users.findOne(card.userId).username;
      const activity = {
        userId: card.userId,
        username,
        activityType,
        boardId: card.boardId,
        cardId: card._id,
        cardTitle: card.title,
        listId: card.listId,
        timeValue: card.dueAt,
        swimlaneId: card.swimlaneId,
      };
      Activities.insert(activity);
    });
  };
  const now = new Date(),
    aday = 3600 * 24 * 1e3,
    then = day => new Date(now.setHours(0, 0, 0, 0) + day * aday);
  if (!days) return;
  if (!days.map) days = [days];
  days.map(day => {
    let args = [];
    if (day === 0) {
      args = [then(0), then(1), 'duenow'];
    } else if (day > 0) {
      args = [then(1), then(day), 'almostdue'];
    } else {
      args = [then(day), now, 'pastdue'];
    }
    seekDue(...args);
  });
};
const addCronJob = _.debounce(
  Meteor.bindEnvironment(function findDueCardsDebounced() {
    const envValue = process.env.NOTIFY_DUE_DAYS_BEFORE_AND_AFTER;
    if (!envValue) {
      return;
    }
    const notifydays = envValue
      .split(',')
      .map(value => {
        const iValue = parseInt(value, 10);
        if (!(iValue > 0 && iValue < 15)) {
          // notifying due is disabled
          return false;
        } else {
          return iValue;
        }
      })
      .filter(Boolean);
    const notifyitvl = process.env.NOTIFY_DUE_AT_HOUR_OF_DAY; //passed in the itvl has to be a number standing for the hour of current time
    const defaultitvl = 8; // default every morning at 8am, if the passed env variable has parsing error use default
    const itvl = parseInt(notifyitvl, 10) || defaultitvl;
    const scheduler = (job => () => {
      const now = new Date();
      const hour = 3600 * 1e3;
      if (now.getHours() === itvl) {
        if (typeof job === 'function') {
          job();
        }
      }
      Meteor.setTimeout(scheduler, hour);
    })(() => {
      findDueCards(notifydays);
    });
    scheduler();
  }),
  500,
);

if (Meteor.isServer) {
  // Cards are often fetched within a board, so we create an index to make these
  // queries more efficient.
  Meteor.startup(() => {
    Cards._collection._ensureIndex({ modifiedAt: -1 });
    Cards._collection._ensureIndex({ boardId: 1, createdAt: -1 });
    // https://github.com/wekan/wekan/issues/1863
    // Swimlane added a new field in the cards collection of mongodb named parentId.
    // When loading a board, mongodb is searching for every cards, the id of the parent (in the swinglanes collection).
    // With a huge database, this result in a very slow app and high CPU on the mongodb side.
    // To correct it, add Index to parentId:
    Cards._collection._ensureIndex({ parentId: 1 });
    // let notifydays = parseInt(process.env.NOTIFY_DUE_DAYS_BEFORE_AND_AFTER) || 2; // default as 2 days b4 and after
    // let notifyitvl = parseInt(process.env.NOTIFY_DUE_AT_HOUR_OF_DAY) || 3600 * 24 * 1e3; // default interval as one day
    // Meteor.call("findDueCards",notifydays,notifyitvl);
    Meteor.defer(() => {
      addCronJob();
    });
  });

  Cards.after.insert((userId, doc) => {
    cardCreation(userId, doc);
  });
  // New activity for card (un)archivage
  Cards.after.update((userId, doc, fieldNames) => {
    cardState(userId, doc, fieldNames);
  });

  //New activity for card moves
  Cards.after.update(function(userId, doc, fieldNames) {
    const oldListId = this.previous.listId;
    const oldSwimlaneId = this.previous.swimlaneId;
    const oldBoardId = this.previous.boardId;
    cardMove(userId, doc, fieldNames, oldListId, oldSwimlaneId, oldBoardId);
  });

  // Add a new activity if we add or remove a member to the card
  Cards.before.update((userId, doc, fieldNames, modifier) => {
    cardMembers(userId, doc, fieldNames, modifier);
    updateActivities(doc, fieldNames, modifier);
  });

  // Add a new activity if we add or remove a assignee to the card
  Cards.before.update((userId, doc, fieldNames, modifier) => {
    cardAssignees(userId, doc, fieldNames, modifier);
    updateActivities(doc, fieldNames, modifier);
  });

  // Add a new activity if we add or remove a label to the card
  Cards.before.update((userId, doc, fieldNames, modifier) => {
    cardLabels(userId, doc, fieldNames, modifier);
  });

  // Add a new activity if we edit a custom field
  Cards.before.update((userId, doc, fieldNames, modifier) => {
    cardCustomFields(userId, doc, fieldNames, modifier);
  });

  // Add a new activity if modify time related field like dueAt startAt etc
  Cards.before.update((userId, doc, fieldNames, modifier) => {
    const dla = 'dateLastActivity';
    const fields = fieldNames.filter(name => name !== dla);
    const timingaction = ['receivedAt', 'dueAt', 'startAt', 'endAt'];
    const action = fields[0];
    if (fields.length > 0 && _.contains(timingaction, action)) {
      // add activities for user change these attributes
      const value = modifier.$set[action];
      const oldvalue = doc[action] || '';
      const activityType = `a-${action}`;
      const card = Cards.findOne(doc._id);
      const list = card.list();
      if (list) {
        // change list modifiedAt, when user modified the key values in timingaction array, if it's endAt, put the modifiedAt of list back to one year ago for sorting purpose
        const modifiedAt = new Date(
          new Date(value).getTime() -
            (action === 'endAt' ? 365 * 24 * 3600 * 1e3 : 0),
        ); // set it as 1 year before
        const boardId = list.boardId;
        Lists.direct.update(
          {
            _id: list._id,
          },
          {
            $set: {
              modifiedAt,
              boardId,
            },
          },
        );
      }
      const username = Users.findOne(userId).username;
      const activity = {
        userId,
        username,
        activityType,
        boardId: doc.boardId,
        cardId: doc._id,
        cardTitle: doc.title,
        timeKey: action,
        timeValue: value,
        timeOldValue: oldvalue,
        listId: card.listId,
        swimlaneId: card.swimlaneId,
      };
      Activities.insert(activity);
    }
  });
  // Remove all activities associated with a card if we remove the card
  // Remove also card_comments / checklists / attachments
  Cards.before.remove((userId, doc) => {
    cardRemover(userId, doc);
  });
}
//SWIMLANES REST API
if (Meteor.isServer) {
  /**
   * @operation get_swimlane_cards
   * @summary get all cards attached to a swimlane
   *
   * @param {string} boardId the board ID
   * @param {string} swimlaneId the swimlane ID
   * @return_type [{_id: string,
   *                title: string,
   *                description: string,
   *                listId: string}]
   */
  JsonRoutes.add(
    'GET',
    '/api/boards/:boardId/swimlanes/:swimlaneId/cards',
    function(req, res) {
      const paramBoardId = req.params.boardId;
      const paramSwimlaneId = req.params.swimlaneId;
      Authentication.checkBoardAccess(req.userId, paramBoardId);
      JsonRoutes.sendResult(res, {
        code: 200,
        data: Cards.find({
          boardId: paramBoardId,
          swimlaneId: paramSwimlaneId,
          archived: false,
        }).map(function(doc) {
          return {
            _id: doc._id,
            title: doc.title,
            description: doc.description,
            listId: doc.listId,
            receivedAt: doc.receivedAt,
            startAt: doc.startAt,
            dueAt: doc.dueAt,
            endAt: doc.endAt,
            assignees: doc.assignees,
          };
        }),
      });
    },
  );
}
//LISTS REST API
if (Meteor.isServer) {
  /**
   * @operation get_all_cards
   * @summary Get all Cards attached to a List
   *
   * @param {string} boardId the board ID
   * @param {string} listId the list ID
   * @return_type [{_id: string,
   *                title: string,
   *                description: string}]
   */
  JsonRoutes.add('GET', '/api/boards/:boardId/lists/:listId/cards', function(
    req,
    res,
  ) {
    const paramBoardId = req.params.boardId;
    const paramListId = req.params.listId;
    Authentication.checkBoardAccess(req.userId, paramBoardId);
    JsonRoutes.sendResult(res, {
      code: 200,
      data: Cards.find({
        boardId: paramBoardId,
        listId: paramListId,
        archived: false,
      }).map(function(doc) {
        return {
          _id: doc._id,
          title: doc.title,
          description: doc.description,
          receivedAt: doc.receivedAt,
          startAt: doc.startAt,
          dueAt: doc.dueAt,
          endAt: doc.endAt,
          assignees: doc.assignees,
        };
      }),
    });
  });

  /**
   * @operation get_card
   * @summary Get a Card
   *
   * @param {string} boardId the board ID
   * @param {string} listId the list ID of the card
   * @param {string} cardId the card ID
   * @return_type Cards
   */
  JsonRoutes.add(
    'GET',
    '/api/boards/:boardId/lists/:listId/cards/:cardId',
    function(req, res) {
      const paramBoardId = req.params.boardId;
      const paramListId = req.params.listId;
      const paramCardId = req.params.cardId;
      Authentication.checkBoardAccess(req.userId, paramBoardId);
      JsonRoutes.sendResult(res, {
        code: 200,
        data: Cards.findOne({
          _id: paramCardId,
          listId: paramListId,
          boardId: paramBoardId,
          archived: false,
        }),
      });
    },
  );

  /**
   * @operation new_card
   * @summary Create a new Card
   *
   * @param {string} boardId the board ID of the new card
   * @param {string} listId the list ID of the new card
   * @param {string} authorID the user ID of the person owning the card
   * @param {string} parentId the parent ID of the new card
   * @param {string} title the title of the new card
   * @param {string} description the description of the new card
   * @param {string} swimlaneId the swimlane ID of the new card
   * @param {string} [members] the member IDs list of the new card
   * @param {string} [assignees] the array of maximum one ID of assignee of the new card
   * @return_type {_id: string}
   */
  JsonRoutes.add('POST', '/api/boards/:boardId/lists/:listId/cards', function(
    req,
    res,
  ) {
    // Check user is logged in
    Authentication.checkLoggedIn(req.userId);
    const paramBoardId = req.params.boardId;
    // Check user has permission to add card to the board
    const board = Boards.findOne({
      _id: paramBoardId,
    });
    const addPermission = allowIsBoardMemberCommentOnly(req.userId, board);
    Authentication.checkAdminOrCondition(req.userId, addPermission);
    const paramListId = req.params.listId;
    const paramParentId = req.params.parentId;
    const currentCards = Cards.find(
      {
        listId: paramListId,
        archived: false,
      },
      { sort: ['sort'] },
    );
    const check = Users.findOne({
      _id: req.body.authorId,
    });
    const members = req.body.members;
    const assignees = req.body.assignees;
    if (typeof check !== 'undefined') {
      const id = Cards.direct.insert({
        title: req.body.title,
        boardId: paramBoardId,
        listId: paramListId,
        parentId: paramParentId,
        description: req.body.description,
        userId: req.body.authorId,
        swimlaneId: req.body.swimlaneId,
        sort: currentCards.count(),
        members,
        assignees,
      });
      JsonRoutes.sendResult(res, {
        code: 200,
        data: {
          _id: id,
        },
      });

      const card = Cards.findOne({
        _id: id,
      });
      cardCreation(req.body.authorId, card);
    } else {
      JsonRoutes.sendResult(res, {
        code: 401,
      });
    }
  });

  /*
   * Note for the JSDoc:
   * 'list' will be interpreted as the path parameter
   * 'listID' will be interpreted as the body parameter
   */
  /**
   * @operation edit_card
   * @summary Edit Fields in a Card
   *
   * @description Edit a card
   *
   * The color has to be chosen between `white`, `green`, `yellow`, `orange`,
   * `red`, `purple`, `blue`, `sky`, `lime`, `pink`, `black`, `silver`,
   * `peachpuff`, `crimson`, `plum`, `darkgreen`, `slateblue`, `magenta`,
   * `gold`, `navy`, `gray`, `saddlebrown`, `paleturquoise`, `mistyrose`,
   * `indigo`:
   *
   * <img src="/card-colors.png" width="40%" alt="Wekan card colors" />
   *
   * Note: setting the color to white has the same effect than removing it.
   *
   * @param {string} boardId the board ID of the card
   * @param {string} list the list ID of the card
   * @param {string} cardId the ID of the card
   * @param {string} [title] the new title of the card
   * @param {string} [listId] the new list ID of the card (move operation)
   * @param {string} [description] the new description of the card
   * @param {string} [authorId] change the owner of the card
   * @param {string} [parentId] change the parent of the card
   * @param {string} [labelIds] the new list of label IDs attached to the card
   * @param {string} [swimlaneId] the new swimlane ID of the card
   * @param {string} [members] the new list of member IDs attached to the card
   * @param {string} [assignees] the array of maximum one ID of assignee attached to the card
   * @param {string} [requestedBy] the new requestedBy field of the card
   * @param {string} [assignedBy] the new assignedBy field of the card
   * @param {string} [receivedAt] the new receivedAt field of the card
   * @param {string} [assignBy] the new assignBy field of the card
   * @param {string} [startAt] the new startAt field of the card
   * @param {string} [dueAt] the new dueAt field of the card
   * @param {string} [endAt] the new endAt field of the card
   * @param {string} [spentTime] the new spentTime field of the card
   * @param {boolean} [isOverTime] the new isOverTime field of the card
   * @param {string} [customFields] the new customFields value of the card
   * @param {string} [color] the new color of the card
   * @param {Object} [vote] the vote object
   * @param {string} vote.question the vote question
   * @param {boolean} vote.public show who voted what
   * @param {boolean} vote.allowNonBoardMembers allow all logged in users to vote?
   * @return_type {_id: string}
   */
  JsonRoutes.add(
    'PUT',
    '/api/boards/:boardId/lists/:listId/cards/:cardId',
    function(req, res) {
      Authentication.checkUserId(req.userId);
      const paramBoardId = req.params.boardId;
      const paramCardId = req.params.cardId;
      const paramListId = req.params.listId;

      if (req.body.hasOwnProperty('title')) {
        const newTitle = req.body.title;
        Cards.direct.update(
          {
            _id: paramCardId,
            listId: paramListId,
            boardId: paramBoardId,
            archived: false,
          },
          {
            $set: {
              title: newTitle,
            },
          },
        );
      }
      if (req.body.hasOwnProperty('parentId')) {
        const newParentId = req.body.parentId;
        Cards.direct.update(
          {
            _id: paramCardId,
            listId: paramListId,
            boardId: paramBoardId,
            archived: false,
          },
          {
            $set: {
              parentId: newParentId,
            },
          },
        );
      }
      if (req.body.hasOwnProperty('description')) {
        const newDescription = req.body.description;
        Cards.direct.update(
          {
            _id: paramCardId,
            listId: paramListId,
            boardId: paramBoardId,
            archived: false,
          },
          {
            $set: {
              description: newDescription,
            },
          },
        );
      }
      if (req.body.hasOwnProperty('color')) {
        const newColor = req.body.color;
        Cards.direct.update(
          {
            _id: paramCardId,
            listId: paramListId,
            boardId: paramBoardId,
            archived: false,
          },
          { $set: { color: newColor } },
        );
      }
      if (req.body.hasOwnProperty('vote')) {
        const newVote = req.body.vote;
        newVote.positive = [];
        newVote.negative = [];
        if (!newVote.hasOwnProperty('public')) newVote.public = false;
        if (!newVote.hasOwnProperty('allowNonBoardMembers'))
          newVote.allowNonBoardMembers = false;

        Cards.direct.update(
          {
            _id: paramCardId,
            listId: paramListId,
            boardId: paramBoardId,
            archived: false,
          },
          { $set: { vote: newVote } },
        );
      }
      if (req.body.hasOwnProperty('labelIds')) {
        let newlabelIds = req.body.labelIds;
        if (_.isString(newlabelIds)) {
          if (newlabelIds === '') {
            newlabelIds = null;
          } else {
            newlabelIds = [newlabelIds];
          }
        }
        Cards.direct.update(
          {
            _id: paramCardId,
            listId: paramListId,
            boardId: paramBoardId,
            archived: false,
          },
          {
            $set: {
              labelIds: newlabelIds,
            },
          },
        );
      }
      if (req.body.hasOwnProperty('requestedBy')) {
        const newrequestedBy = req.body.requestedBy;
        Cards.direct.update(
          {
            _id: paramCardId,
            listId: paramListId,
            boardId: paramBoardId,
            archived: false,
          },
          { $set: { requestedBy: newrequestedBy } },
        );
      }
      if (req.body.hasOwnProperty('assignedBy')) {
        const newassignedBy = req.body.assignedBy;
        Cards.direct.update(
          {
            _id: paramCardId,
            listId: paramListId,
            boardId: paramBoardId,
            archived: false,
          },
          { $set: { assignedBy: newassignedBy } },
        );
      }
      if (req.body.hasOwnProperty('receivedAt')) {
        const newreceivedAt = req.body.receivedAt;
        Cards.direct.update(
          {
            _id: paramCardId,
            listId: paramListId,
            boardId: paramBoardId,
            archived: false,
          },
          { $set: { receivedAt: newreceivedAt } },
        );
      }
      if (req.body.hasOwnProperty('startAt')) {
        const newstartAt = req.body.startAt;
        Cards.direct.update(
          {
            _id: paramCardId,
            listId: paramListId,
            boardId: paramBoardId,
            archived: false,
          },
          { $set: { startAt: newstartAt } },
        );
      }
      if (req.body.hasOwnProperty('dueAt')) {
        const newdueAt = req.body.dueAt;
        Cards.direct.update(
          {
            _id: paramCardId,
            listId: paramListId,
            boardId: paramBoardId,
            archived: false,
          },
          { $set: { dueAt: newdueAt } },
        );
      }
      if (req.body.hasOwnProperty('endAt')) {
        const newendAt = req.body.endAt;
        Cards.direct.update(
          {
            _id: paramCardId,
            listId: paramListId,
            boardId: paramBoardId,
            archived: false,
          },
          { $set: { endAt: newendAt } },
        );
      }
      if (req.body.hasOwnProperty('spentTime')) {
        const newspentTime = req.body.spentTime;
        Cards.direct.update(
          {
            _id: paramCardId,
            listId: paramListId,
            boardId: paramBoardId,
            archived: false,
          },
          { $set: { spentTime: newspentTime } },
        );
      }
      if (req.body.hasOwnProperty('isOverTime')) {
        const newisOverTime = req.body.isOverTime;
        Cards.direct.update(
          {
            _id: paramCardId,
            listId: paramListId,
            boardId: paramBoardId,
            archived: false,
          },
          { $set: { isOverTime: newisOverTime } },
        );
      }
      if (req.body.hasOwnProperty('customFields')) {
        const newcustomFields = req.body.customFields;
        Cards.direct.update(
          {
            _id: paramCardId,
            listId: paramListId,
            boardId: paramBoardId,
            archived: false,
          },
          { $set: { customFields: newcustomFields } },
        );
      }
      if (req.body.hasOwnProperty('members')) {
        let newmembers = req.body.members;
        if (_.isString(newmembers)) {
          if (newmembers === '') {
            newmembers = null;
          } else {
            newmembers = [newmembers];
          }
        }
        Cards.direct.update(
          {
            _id: paramCardId,
            listId: paramListId,
            boardId: paramBoardId,
            archived: false,
          },
          { $set: { members: newmembers } },
        );
      }
      if (req.body.hasOwnProperty('assignees')) {
        let newassignees = req.body.assignees;
        if (_.isString(newassignees)) {
          if (newassignees === '') {
            newassignees = null;
          } else {
            newassignees = [newassignees];
          }
        }
        Cards.direct.update(
          {
            _id: paramCardId,
            listId: paramListId,
            boardId: paramBoardId,
            archived: false,
          },
          { $set: { assignees: newassignees } },
        );
      }
      if (req.body.hasOwnProperty('swimlaneId')) {
        const newParamSwimlaneId = req.body.swimlaneId;
        Cards.direct.update(
          {
            _id: paramCardId,
            listId: paramListId,
            boardId: paramBoardId,
            archived: false,
          },
          { $set: { swimlaneId: newParamSwimlaneId } },
        );
      }
      if (req.body.hasOwnProperty('listId')) {
        const newParamListId = req.body.listId;
        Cards.direct.update(
          {
            _id: paramCardId,
            listId: paramListId,
            boardId: paramBoardId,
            archived: false,
          },
          {
            $set: {
              listId: newParamListId,
            },
          },
        );

        const card = Cards.findOne({
          _id: paramCardId,
        });
        cardMove(
          req.body.authorId,
          card,
          {
            fieldName: 'listId',
          },
          paramListId,
        );
      }
      JsonRoutes.sendResult(res, {
        code: 200,
        data: {
          _id: paramCardId,
        },
      });
    },
  );

  /**
   * @operation delete_card
   * @summary Delete a card from a board
   *
   * @description This operation **deletes** a card, and therefore the card
   * is not put in the recycle bin.
   *
   * @param {string} boardId the board ID of the card
   * @param {string} list the list ID of the card
   * @param {string} cardId the ID of the card
   * @return_type {_id: string}
   */
  JsonRoutes.add(
    'DELETE',
    '/api/boards/:boardId/lists/:listId/cards/:cardId',
    function(req, res) {
      Authentication.checkUserId(req.userId);
      const paramBoardId = req.params.boardId;
      const paramListId = req.params.listId;
      const paramCardId = req.params.cardId;

      const card = Cards.findOne({
        _id: paramCardId,
      });
      Cards.direct.remove({
        _id: paramCardId,
        listId: paramListId,
        boardId: paramBoardId,
      });
      cardRemover(req.body.authorId, card);
      JsonRoutes.sendResult(res, {
        code: 200,
        data: {
          _id: paramCardId,
        },
      });
    },
  );

  /**
   * @operation get_cards_by_custom_field
   * @summary Get all Cards that matchs a value of a specific custom field
   *
   * @param {string} boardId the board ID
   * @param {string} customFieldId the list ID
   * @param {string} customFieldValue the value to look for
   * @return_type [{_id: string,
   *                title: string,
   *                description: string,
   *                listId: string,
   *                swinlaneId: string}]
   */
  JsonRoutes.add(
    'GET',
    '/api/boards/:boardId/cardsByCustomField/:customFieldId/:customFieldValue',
    function(req, res) {
      const paramBoardId = req.params.boardId;
      const paramCustomFieldId = req.params.customFieldId;
      const paramCustomFieldValue = req.params.customFieldValue;

      Authentication.checkBoardAccess(req.userId, paramBoardId);
      JsonRoutes.sendResult(res, {
        code: 200,
        data: Cards.find({
          boardId: paramBoardId,
          customFields: {
            $elemMatch: {
              _id: paramCustomFieldId,
              value: paramCustomFieldValue,
            },
          },
          archived: false,
        }).fetch(),
      });
    },
  );
}

export default Cards;<|MERGE_RESOLUTION|>--- conflicted
+++ resolved
@@ -2091,14 +2091,9 @@
   }
 
   // eslint-disable-next-line no-console
-<<<<<<< HEAD
   console.log('selector:', selector);
 
   const projection = {
-=======
-  // console.log('selector:', selector);
-  const cards = Cards.find(selector, {
->>>>>>> 124bce8f
     fields: {
       _id: 1,
       archived: 1,
