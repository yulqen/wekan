--- conflicted
+++ resolved
@@ -1696,18 +1696,11 @@
       const activityType = `a-${action}`;
       const card = Cards.findOne(doc._id);
       const list = card.list();
-<<<<<<< HEAD
-      if (list && action === 'endAt') {
-        // change list modifiedAt
-        const modifiedAt = new Date(
-          new Date(value).getTime() - 365 * 24 * 3600 * 1e3,
-=======
       if (list) {
         // change list modifiedAt, when user modified the key values in timingaction array, if it's endAt, put the modifiedAt of list back to one year ago for sorting purpose
         const modifiedAt = new Date(
           new Date(value).getTime() -
             (action === 'endAt' ? 365 * 24 * 3600 * 1e3 : 0),
->>>>>>> 3308d90a
         ); // set it as 1 year before
         const boardId = list.boardId;
         Lists.direct.update(
