--- conflicted
+++ resolved
@@ -1,9 +1,5 @@
-<<<<<<< HEAD
-import Attachments from "./attachments";
-=======
 import moment from 'moment';
 import { TAPi18n } from '/imports/i18n';
->>>>>>> 6b7cbd9d
 
 const DateString = Match.Where(function(dateAsString) {
   check(dateAsString, String);
@@ -452,21 +448,11 @@
               });
             }
           };
-<<<<<<< HEAD
-          // TODO: Add import attachment with Trello API key
-          //       like Python code at wekan/trello/ of https://github.com/wekan/wekan
-          //if (att.url) {
-          //  Attachment.load(att.url, opts, cb, true);
-          //} else if (att.file) {
-          //  Attachment.write(att.file, opts, cb, true);
-          //}
-=======
           if (att.url) {
             Attachment.load(att.url, opts, cb, true);
           } else if (att.file) {
             Attachment.write(att.file, opts, cb, true);
           }
->>>>>>> 6b7cbd9d
         });
 
         if (links) {
