const DateString = Match.Where(function (dateAsString) {
  check(dateAsString, String);
  return moment(dateAsString, moment.ISO_8601).isValid();
});

class TrelloCreator {
  constructor() {
    // The object creation dates, indexed by Trello id (so we only parse actions
    // once!)
    this.createdAt = {
      board: null,
      cards: {},
      lists: {},
    };
    // Map of labels Trello ID => Wekan ID
    this.labels = {};
    // Map of lists Trello ID => Wekan ID
    this.lists = {};
    // The comments, indexed by Trello card id (to map when importing cards)
    this.comments = {};
  }

  checkActions(trelloActions) {
    check(trelloActions, [Match.ObjectIncluding({
      data: Object,
      date: DateString,
      type: String,
    })]);
    // XXX we could perform more thorough checks based on action type
  }

  checkBoard(trelloBoard) {
    check(trelloBoard, Match.ObjectIncluding({
      closed: Boolean,
      name: String,
      prefs: Match.ObjectIncluding({
        // XXX refine control by validating 'background' against a list of
        // allowed values (is it worth the maintenance?)
        background: String,
        permissionLevel: Match.Where((value) => {
          return ['org', 'private', 'public'].indexOf(value)>= 0;
        }),
      }),
    }));
  }

  checkCards(trelloCards) {
    check(trelloCards, [Match.ObjectIncluding({
      closed: Boolean,
      dateLastActivity: DateString,
      desc: String,
      idLabels: [String],
      idMembers: [String],
      name: String,
      pos: Number,
    })]);
  }

  checkLabels(trelloLabels) {
    check(trelloLabels, [Match.ObjectIncluding({
      // XXX refine control by validating 'color' against a list of allowed
      // values (is it worth the maintenance?)
      color: String,
      name: String,
    })]);
  }

  checkLists(trelloLists) {
    check(trelloLists, [Match.ObjectIncluding({
      closed: Boolean,
      name: String,
    })]);
  }

  // You must call parseActions before calling this one.
  createBoardAndLabels(trelloBoard) {
    const createdAt = this.createdAt.board;
    const boardToCreate = {
      archived: trelloBoard.closed,
      color: this.getColor(trelloBoard.prefs.background),
      createdAt,
      labels: [],
      members: [{
        userId: Meteor.userId(),
        isAdmin: true,
        isActive: true,
      }],
      permission: this.getPermission(trelloBoard.prefs.permissionLevel),
      slug: getSlug(trelloBoard.name) || 'board',
      stars: 0,
      title: trelloBoard.name,
    };
    trelloBoard.labels.forEach((label) => {
      const labelToCreate = {
        _id: Random.id(6),
        color: label.color,
        name: label.name,
      };
      // We need to remember them by Trello ID, as this is the only ref we have
      // when importing cards.
      this.labels[label.id] = labelToCreate._id;
      boardToCreate.labels.push(labelToCreate);
    });
    const now = new Date();
    const boardId = Boards.direct.insert(boardToCreate);
    Boards.direct.update(boardId, {$set: {modifiedAt: now}});
    // log activity
    Activities.direct.insert({
      activityType: 'importBoard',
      boardId,
      createdAt: now,
      source: {
        id: trelloBoard.id,
        system: 'Trello',
        url: trelloBoard.url,
      },
      // We attribute the import to current user, not the one from the original
      // object.
      userId: Meteor.userId(),
    });
    return boardId;
  }

  // Create labels if they do not exist and load this.labels.
  createLabels(trelloLabels, board) {
    trelloLabels.forEach((label) => {
      const color = label.color;
      const name = label.name;
      const existingLabel = board.getLabel(name, color);
      if (existingLabel) {
        this.labels[label.id] = existingLabel._id;
      } else {
        const idLabelCreated = board.pushLabel(name, color);
        this.labels[label.id] = idLabelCreated;
      }
    });
  }

  createLists(trelloLists, boardId) {
    trelloLists.forEach((list) => {
      const listToCreate = {
        archived: list.closed,
        boardId,
        // We are being defensing here by providing a default date (now) if the
        // creation date wasn't found on the action log. This happen on old
        // Trello boards (eg from 2013) that didn't log the 'createList' action
        // we require.
        createdAt: new Date(this.createdAt.lists[list.id] || Date.now()),
        title: list.name,
        userId: Meteor.userId(),
      };
      const listId = Lists.direct.insert(listToCreate);
      const now = new Date();
      Lists.direct.update(listId, {$set: {'updatedAt': now}});
      this.lists[list.id] = listId;
      // log activity
      Activities.direct.insert({
        activityType: 'importList',
        boardId,
        createdAt: now,
        listId,
        source: {
          id: list.id,
          system: 'Trello',
        },
        // We attribute the import to current user, not the one from the
        // original object
        userId: Meteor.userId(),
      });
    });
  }

  createCardsAndComments(trelloCards, boardId) {
    const result = [];
    trelloCards.forEach((card) => {
      const cardToCreate = {
        archived: card.closed,
        boardId,
        createdAt: new Date(this.createdAt.cards[card.id]  || Date.now()),
        dateLastActivity: new Date(),
        description: card.desc,
        listId: this.lists[card.idList],
        sort: card.pos,
        title: card.name,
        // XXX use the original user?
        userId: Meteor.userId(),
      };
      // add labels
      if(card.idLabels) {
        cardToCreate.labelIds = card.idLabels.map((trelloId) => {
          return this.labels[trelloId];
        });
      }
      // insert card
      const cardId = Cards.direct.insert(cardToCreate);
      // log activity
      Activities.direct.insert({
        activityType: 'importCard',
        boardId,
        cardId,
        createdAt: new Date(),
        listId: cardToCreate.listId,
        source: {
          id: card.id,
          system: 'Trello',
          url: card.url,
        },
        // we attribute the import to current user, not the one from the
        // original card
        userId: Meteor.userId(),
      });
      // add comments
      const comments = this.comments[card.id];
      if(comments) {
        comments.forEach((comment) => {
          const commentToCreate = {
            boardId,
            cardId,
            createdAt: comment.date,
            text: comment.data.text,
            // XXX use the original comment user instead
            userId: Meteor.userId(),
          };
          // dateLastActivity will be set from activity insert, no need to
          // update it ourselves
          const commentId = CardComments.direct.insert(commentToCreate);
          Activities.direct.insert({
            activityType: 'addComment',
            boardId: commentToCreate.boardId,
            cardId: commentToCreate.cardId,
            commentId,
            createdAt: commentToCreate.createdAt,
            userId: commentToCreate.userId,
          });
        });
      }
      // XXX add attachments
      result.push(cardId);
    });
    return result;
  }

  getColor(trelloColorCode) {
    // trello color name => wekan color
    const mapColors = {
      'blue': 'belize',
      'orange': 'pumpkin',
      'green': 'nephritis',
      'red': 'pomegranate',
      'purple': 'wisteria',
      'pink': 'pomegranate',
      'lime': 'nephritis',
      'sky': 'belize',
      'grey': 'midnight',
    };
    const wekanColor = mapColors[trelloColorCode];
    return wekanColor || Boards.simpleSchema()._schema.color.allowedValues[0];
  }

  getPermission(trelloPermissionCode) {
    if(trelloPermissionCode === 'public') {
      return 'public';
    }
    // Wekan does NOT have organization level, so we default both 'private' and
    // 'org' to private.
    return 'private';
  }

  parseActions(trelloActions) {
    trelloActions.forEach((action) => {
      switch (action.type) {
      case 'createBoard':
        this.createdAt.board = action.date;
        break;
      case 'createCard':
        const cardId = action.data.card.id;
        this.createdAt.cards[cardId] = action.date;
        break;
      case 'createList':
        const listId = action.data.list.id;
        this.createdAt.lists[listId] = action.date;
        break;
      case 'commentCard':
        const id = action.data.card.id;
        if(this.comments[id]) {
          this.comments[id].push(action);
        } else {
          this.comments[id] = [action];
        }
        break;
      default:
        // do nothing
        break;
      }
    });
  }
}

Meteor.methods({
  importTrelloBoard(trelloBoard, data) {
    const trelloCreator = new TrelloCreator();

    // 1. check all parameters are ok from a syntax point of view
    try {
      // we don't use additional data - this should be an empty object
      check(data, {});
      trelloCreator.checkActions(trelloBoard.actions);
      trelloCreator.checkBoard(trelloBoard);
      trelloCreator.checkLabels(trelloBoard.labels);
      trelloCreator.checkLists(trelloBoard.lists);
      trelloCreator.checkCards(trelloBoard.cards);
    } catch(e) {
      throw new Meteor.Error('error-json-schema');
    }

    // 2. check parameters are ok from a business point of view (exist &
    // authorized) nothing to check, everyone can import boards in their account

    // 3. create all elements
    trelloCreator.parseActions(trelloBoard.actions);
    const boardId = trelloCreator.createBoardAndLabels(trelloBoard);
    trelloCreator.createLists(trelloBoard.lists, boardId);
    trelloCreator.createCardsAndComments(trelloBoard.cards, boardId);
    // XXX add members
    return boardId;
  },

  importTrelloCard(trelloCard, data) {
    const trelloCreator = new TrelloCreator();

    // 1. check parameters are ok from a syntax point of view
    try {
<<<<<<< HEAD
      check(trelloCard, Match.ObjectIncluding({
        name: String,
        desc: String,
        closed: Boolean,
        dateLastActivity: DateString,
        labels: [Match.ObjectIncluding({
          name: String,
          color: String,
        })],
        actions: [Match.ObjectIncluding({
          type: String,
          date: DateString,
          data: Object,
        })],
        members: [Object],
      }));
      check(listId, String);
      check(sortIndex, Number);
    } catch (e) {
=======
      check(data, {
        listId: String,
        sortIndex: Number,
      });
      trelloCreator.checkCards([trelloCard]);
      trelloCreator.checkLabels(trelloCard.labels);
      trelloCreator.checkActions(trelloCard.actions);
    } catch(e) {
>>>>>>> 118b434a
      throw new Meteor.Error('error-json-schema');
    }

    // 2. check parameters are ok from a business point of view (exist &
    // authorized)
<<<<<<< HEAD
    const list = Lists.findOne(listId);
    if (!list) {
=======
    const list = Lists.findOne(data.listId);
    if(!list) {
>>>>>>> 118b434a
      throw new Meteor.Error('error-list-doesNotExist');
    }
    if (Meteor.isServer) {
      if (!allowIsBoardMember(Meteor.userId(), Boards.findOne(list.boardId))) {
        throw new Meteor.Error('error-board-notAMember');
      }
    }

<<<<<<< HEAD
    // 3. map all fields for the card to create
    const dateOfImport = new Date();
    const cardToCreate = {
      archived: trelloCard.closed,
      boardId: list.boardId,
      // this is a default date, we'll fetch the actual one from the actions array
      createdAt: dateOfImport,
      dateLastActivity: dateOfImport,
      description: trelloCard.desc,
      labelIds: [],
      listId: list._id,
      sort: sortIndex,
      title: trelloCard.name,
      // XXX use the original user?
      userId: Meteor.userId(),
    };

    // 4. find actual creation date
    const creationAction = trelloCard.actions.find((action) => {
      return action.type === 'createCard';
    });
    if (creationAction) {
      cardToCreate.createdAt = creationAction.date;
    }

    // 5. map labels - create missing ones
    trelloCard.labels.forEach((currentLabel) => {
      const { name, color } = currentLabel;
      // `addLabel` won't create dublicate labels (ie labels with the same name
      // and color) so here it is used more in a "enforceLabelExistence" way.
      list.board().addLabel(name, color);
      const { _id: labelId } = list.board().getLabel(name, color);
      if (labelId) {
        cardToCreate.labelIds.push(labelId);
      }
    });

    // 6. insert new card into list
    const cardId = Cards.direct.insert(cardToCreate);
    Activities.direct.insert({
      activityType: 'importCard',
      boardId: cardToCreate.boardId,
      cardId,
      createdAt: dateOfImport,
      listId: cardToCreate.listId,
      source: {
        id: trelloCard.id,
        system: 'Trello',
        url: trelloCard.url,
      },
      // we attribute the import to current user, not the one from the original
      // card
      userId: Meteor.userId(),
    });

    // 7. parse actions and add comments
    trelloCard.actions.forEach((currentAction) => {
      if (currentAction.type === 'commentCard') {
        const commentToCreate = {
          boardId: list.boardId,
          cardId,
          createdAt: currentAction.date,
          text: currentAction.data.text,
          // XXX use the original comment user instead
          userId: Meteor.userId(),
        };
        const commentId = CardComments.direct.insert(commentToCreate);
        Activities.direct.insert({
          activityType: 'addComment',
          boardId: commentToCreate.boardId,
          cardId: commentToCreate.cardId,
          commentId,
          createdAt: commentToCreate.createdAt,
          userId: commentToCreate.userId,
        });
      }
    });
    return cardId;
=======
    // 3. create all elements
    trelloCreator.lists[trelloCard.idList] = data.listId;
    trelloCreator.parseActions(trelloCard.actions);
    const board = list.board();
    trelloCreator.createLabels(trelloCard.labels, board);
    const cardIds = trelloCreator.createCardsAndComments([trelloCard], board._id);
    return cardIds[0];
>>>>>>> 118b434a
  },
});<|MERGE_RESOLUTION|>--- conflicted
+++ resolved
@@ -186,7 +186,7 @@
         userId: Meteor.userId(),
       };
       // add labels
-      if(card.idLabels) {
+      if (card.idLabels) {
         cardToCreate.labelIds = card.idLabels.map((trelloId) => {
           return this.labels[trelloId];
         });
@@ -211,7 +211,7 @@
       });
       // add comments
       const comments = this.comments[card.id];
-      if(comments) {
+      if (comments) {
         comments.forEach((comment) => {
           const commentToCreate = {
             boardId,
@@ -258,7 +258,7 @@
   }
 
   getPermission(trelloPermissionCode) {
-    if(trelloPermissionCode === 'public') {
+    if (trelloPermissionCode === 'public') {
       return 'public';
     }
     // Wekan does NOT have organization level, so we default both 'private' and
@@ -282,7 +282,7 @@
         break;
       case 'commentCard':
         const id = action.data.card.id;
-        if(this.comments[id]) {
+        if (this.comments[id]) {
           this.comments[id].push(action);
         } else {
           this.comments[id] = [action];
@@ -309,7 +309,7 @@
       trelloCreator.checkLabels(trelloBoard.labels);
       trelloCreator.checkLists(trelloBoard.lists);
       trelloCreator.checkCards(trelloBoard.cards);
-    } catch(e) {
+    } catch (e) {
       throw new Meteor.Error('error-json-schema');
     }
 
@@ -330,27 +330,6 @@
 
     // 1. check parameters are ok from a syntax point of view
     try {
-<<<<<<< HEAD
-      check(trelloCard, Match.ObjectIncluding({
-        name: String,
-        desc: String,
-        closed: Boolean,
-        dateLastActivity: DateString,
-        labels: [Match.ObjectIncluding({
-          name: String,
-          color: String,
-        })],
-        actions: [Match.ObjectIncluding({
-          type: String,
-          date: DateString,
-          data: Object,
-        })],
-        members: [Object],
-      }));
-      check(listId, String);
-      check(sortIndex, Number);
-    } catch (e) {
-=======
       check(data, {
         listId: String,
         sortIndex: Number,
@@ -359,19 +338,13 @@
       trelloCreator.checkLabels(trelloCard.labels);
       trelloCreator.checkActions(trelloCard.actions);
     } catch(e) {
->>>>>>> 118b434a
       throw new Meteor.Error('error-json-schema');
     }
 
     // 2. check parameters are ok from a business point of view (exist &
     // authorized)
-<<<<<<< HEAD
-    const list = Lists.findOne(listId);
+    const list = Lists.findOne(data.listId);
     if (!list) {
-=======
-    const list = Lists.findOne(data.listId);
-    if(!list) {
->>>>>>> 118b434a
       throw new Meteor.Error('error-list-doesNotExist');
     }
     if (Meteor.isServer) {
@@ -380,86 +353,6 @@
       }
     }
 
-<<<<<<< HEAD
-    // 3. map all fields for the card to create
-    const dateOfImport = new Date();
-    const cardToCreate = {
-      archived: trelloCard.closed,
-      boardId: list.boardId,
-      // this is a default date, we'll fetch the actual one from the actions array
-      createdAt: dateOfImport,
-      dateLastActivity: dateOfImport,
-      description: trelloCard.desc,
-      labelIds: [],
-      listId: list._id,
-      sort: sortIndex,
-      title: trelloCard.name,
-      // XXX use the original user?
-      userId: Meteor.userId(),
-    };
-
-    // 4. find actual creation date
-    const creationAction = trelloCard.actions.find((action) => {
-      return action.type === 'createCard';
-    });
-    if (creationAction) {
-      cardToCreate.createdAt = creationAction.date;
-    }
-
-    // 5. map labels - create missing ones
-    trelloCard.labels.forEach((currentLabel) => {
-      const { name, color } = currentLabel;
-      // `addLabel` won't create dublicate labels (ie labels with the same name
-      // and color) so here it is used more in a "enforceLabelExistence" way.
-      list.board().addLabel(name, color);
-      const { _id: labelId } = list.board().getLabel(name, color);
-      if (labelId) {
-        cardToCreate.labelIds.push(labelId);
-      }
-    });
-
-    // 6. insert new card into list
-    const cardId = Cards.direct.insert(cardToCreate);
-    Activities.direct.insert({
-      activityType: 'importCard',
-      boardId: cardToCreate.boardId,
-      cardId,
-      createdAt: dateOfImport,
-      listId: cardToCreate.listId,
-      source: {
-        id: trelloCard.id,
-        system: 'Trello',
-        url: trelloCard.url,
-      },
-      // we attribute the import to current user, not the one from the original
-      // card
-      userId: Meteor.userId(),
-    });
-
-    // 7. parse actions and add comments
-    trelloCard.actions.forEach((currentAction) => {
-      if (currentAction.type === 'commentCard') {
-        const commentToCreate = {
-          boardId: list.boardId,
-          cardId,
-          createdAt: currentAction.date,
-          text: currentAction.data.text,
-          // XXX use the original comment user instead
-          userId: Meteor.userId(),
-        };
-        const commentId = CardComments.direct.insert(commentToCreate);
-        Activities.direct.insert({
-          activityType: 'addComment',
-          boardId: commentToCreate.boardId,
-          cardId: commentToCreate.cardId,
-          commentId,
-          createdAt: commentToCreate.createdAt,
-          userId: commentToCreate.userId,
-        });
-      }
-    });
-    return cardId;
-=======
     // 3. create all elements
     trelloCreator.lists[trelloCard.idList] = data.listId;
     trelloCreator.parseActions(trelloCard.actions);
@@ -467,6 +360,5 @@
     trelloCreator.createLabels(trelloCard.labels, board);
     const cardIds = trelloCreator.createCardsAndComments([trelloCard], board._id);
     return cardIds[0];
->>>>>>> 118b434a
   },
 });