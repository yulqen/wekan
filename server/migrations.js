--- conflicted
+++ resolved
@@ -1182,14 +1182,6 @@
 });
 
 Migrations.add('migrate-attachments-collectionFS-to-ostrioFiles', () => {
-<<<<<<< HEAD
-=======
-  const storagePath = Attachments.storagePath();
-  if (!fs.existsSync(storagePath)) {
-    console.log("create storagePath because it doesn't exist: " + storagePath);
-    fs.mkdirSync(storagePath, { recursive: true });
-  }
->>>>>>> 6b2209c8
   AttachmentsOld.find().forEach(function(fileObj) {
     const newFileName = fileObj.name();
     const storagePath = Attachments.storagePath({});
@@ -1253,14 +1245,6 @@
 });
 
 Migrations.add('migrate-avatars-collectionFS-to-ostrioFiles', () => {
-<<<<<<< HEAD
-=======
-  const storagePath = Avatars.storagePath();
-  if (!fs.existsSync(storagePath)) {
-    console.log("create storagePath because it doesn't exist: " + storagePath);
-    fs.mkdirSync(storagePath, { recursive: true });
-  }
->>>>>>> 6b2209c8
   AvatarsOld.find().forEach(function(fileObj) {
     const newFileName = fileObj.name();
     const storagePath = Avatars.storagePath({});
