--- conflicted
+++ resolved
@@ -344,17 +344,9 @@
 });
 
 Migrations.add('remove-customFields-references-broken', () => {
-<<<<<<< HEAD
-  Cards.update(
-    {'customFields.$value': null},
-    {$pull: {customFields: {value: null}}},
-    noValidateMulti,
-  );
-=======
   Cards.update({'customFields.$value': null},
     { $pull: {
       customFields: {value: null},
     },
     }, noValidateMulti);
->>>>>>> 3dcebe8a
 });