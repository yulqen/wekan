Meteor.publish('card', cardId => {
  check(cardId, String);
  return Cards.find({ _id: cardId });
});

Meteor.publish('myCards', function() {
  const userId = Meteor.userId();

  const archivedBoards = [];
  Boards.find({ archived: true }).forEach(board => {
    archivedBoards.push(board._id);
  });

  const archivedSwimlanes = [];
  Swimlanes.find({ archived: true }).forEach(swimlane => {
    archivedSwimlanes.push(swimlane._id);
  });

  const archivedLists = [];
  Lists.find({ archived: true }).forEach(list => {
    archivedLists.push(list._id);
  });

  selector = {
    archived: false,
    boardId: { $nin: archivedBoards },
    swimlaneId: { $nin: archivedSwimlanes },
    listId: { $nin: archivedLists },
    $or: [{ members: userId }, { assignees: userId }],
  };

  const cards = Cards.find(selector, {
    fields: {
      _id: 1,
      archived: 1,
      boardId: 1,
      swimlaneId: 1,
      listId: 1,
      title: 1,
      type: 1,
      sort: 1,
      members: 1,
      assignees: 1,
      colors: 1,
      dueAt: 1,
    },
  });

  const boards = [];
  const swimlanes = [];
  const lists = [];
  const users = [];

  cards.forEach(card => {
    if (card.boardId) boards.push(card.boardId);
    if (card.swimlaneId) swimlanes.push(card.swimlaneId);
    if (card.listId) lists.push(card.listId);
    if (card.members) {
      card.members.forEach(userId => {
        users.push(userId);
      });
    }
    if (card.assignees) {
      card.assignees.forEach(userId => {
        users.push(userId);
      });
    }
  });

  return [
    cards,
    Boards.find({ _id: { $in: boards } }),
    Swimlanes.find({ _id: { $in: swimlanes } }),
    Lists.find({ _id: { $in: lists } }),
    Users.find({ _id: { $in: users } }),
  ];
});

Meteor.publish('dueCards', function(allUsers = false) {
  check(allUsers, Boolean);

  // eslint-disable-next-line no-console
  // console.log('all users:', allUsers);

  const user = Users.findOne(this.userId);

  const archivedBoards = [];
  Boards.find({ archived: true }).forEach(board => {
    archivedBoards.push(board._id);
  });

  const permiitedBoards = [];
  let selector = {
    archived: false,
  };
  // if user is not an admin allow her to see cards only from boards where
  // she is a member
  if (!user.isAdmin) {
    selector.$or = [
      { permission: 'public' },
      { members: { $elemMatch: { userId: user._id, isActive: true } } },
    ];
  }
  Boards.find(selector).forEach(board => {
    permiitedBoards.push(board._id);
  });

  const archivedSwimlanes = [];
  Swimlanes.find({ archived: true }).forEach(swimlane => {
    archivedSwimlanes.push(swimlane._id);
  });

  const archivedLists = [];
  Lists.find({ archived: true }).forEach(list => {
    archivedLists.push(list._id);
  });

  selector = {
    archived: false,
    boardId: { $nin: archivedBoards, $in: permiitedBoards },
    swimlaneId: { $nin: archivedSwimlanes },
    listId: { $nin: archivedLists },
    dueAt: { $ne: null },
    endAt: null,
  };

  if (!allUsers) {
    selector.$or = [{ members: user._id }, { assignees: user._id }];
  }

  const cards = Cards.find(selector, {
    fields: {
      _id: 1,
      archived: 1,
      boardId: 1,
      swimlaneId: 1,
      listId: 1,
      title: 1,
      type: 1,
      sort: 1,
      members: 1,
      assignees: 1,
      colors: 1,
      dueAt: 1,
    },
<<<<<<< HEAD
  );
});

Meteor.publish('dueCards', function(allUsers = false) {
  check(allUsers, Boolean);

  // eslint-disable-next-line no-console
  // console.log('all users:', allUsers);

  const user = Users.findOne(this.userId);

  const archivedBoards = [];
  Boards.find({ archived: true }).forEach(board => {
    archivedBoards.push(board._id);
  });

  const permiitedBoards = [];
  let selector = {
    archived: false,
  };
  // if user is not an admin allow her to see cards only from boards where
  // she is a member
  if (!user.isAdmin) {
    selector.$or = [
      { permission: 'public' },
      { members: { $elemMatch: { userId: user._id, isActive: true } } },
    ];
  }
  Boards.find(selector).forEach(board => {
    permiitedBoards.push(board._id);
  });

  const archivedSwimlanes = [];
  Swimlanes.find({ archived: true }).forEach(swimlane => {
    archivedSwimlanes.push(swimlane._id);
  });

  const archivedLists = [];
  Lists.find({ archived: true }).forEach(list => {
    archivedLists.push(list._id);
  });

  selector = {
    archived: false,
    boardId: { $nin: archivedBoards, $in: permiitedBoards },
    swimlaneId: { $nin: archivedSwimlanes },
    listId: { $nin: archivedLists },
    dueAt: { $ne: null },
    endAt: null,
  };

  if (!allUsers) {
    selector.$or = [{ members: user._id }, { assignees: user._id }];
  }

  const cards = Cards.find(selector, {
    fields: {
      _id: 1,
      archived: 1,
      boardId: 1,
      swimlaneId: 1,
      listId: 1,
      title: 1,
      type: 1,
      sort: 1,
      members: 1,
      assignees: 1,
      colors: 1,
      dueAt: 1,
    },
  });

  const boards = [];
  const swimlanes = [];
  const lists = [];

  cards.forEach(card => {
    if (card.boardId) boards.push(card.boardId);
    if (card.swimlaneId) swimlanes.push(card.swimlaneId);
    if (card.listId) lists.push(card.listId);
  });

  return [
    cards,
    Boards.find({ _id: { $in: boards } }),
    Swimlanes.find({ _id: { $in: swimlanes } }),
    Lists.find({ _id: { $in: lists } }),
  ];
});

Meteor.publish('brokenCards', function() {
  const user = Users.findOne(this.userId);

  const permiitedBoards = [null];
  let selector = {};
  // if user is not an admin allow her to see cards only from boards where
  // she is a member
  if (!user.isAdmin) {
    selector.$or = [
      { permission: 'public' },
      { members: { $elemMatch: { userId: user._id, isActive: true } } },
    ];
  }
  Boards.find(selector).forEach(board => {
    permiitedBoards.push(board._id);
  });

  selector = {
    boardId: { $in: permiitedBoards },
    $or: [
      { boardId: { $in: [null, ''] } },
      { swimlaneId: { $in: [null, ''] } },
      { listId: { $in: [null, ''] } },
    ],
  };

  const cards = Cards.find(selector, {
    fields: {
      _id: 1,
      archived: 1,
      boardId: 1,
      swimlaneId: 1,
      listId: 1,
      title: 1,
      type: 1,
      sort: 1,
      members: 1,
      assignees: 1,
      colors: 1,
      dueAt: 1,
    },
=======
>>>>>>> 4e8ee8eb
  });

  const boards = [];
  const swimlanes = [];
  const lists = [];
<<<<<<< HEAD
=======
  const users = [];
>>>>>>> 4e8ee8eb

  cards.forEach(card => {
    if (card.boardId) boards.push(card.boardId);
    if (card.swimlaneId) swimlanes.push(card.swimlaneId);
    if (card.listId) lists.push(card.listId);
<<<<<<< HEAD
=======
    if (card.members) {
      card.members.forEach(userId => {
        users.push(userId);
      });
    }
    if (card.assignees) {
      card.assignees.forEach(userId => {
        users.push(userId);
      });
    }
>>>>>>> 4e8ee8eb
  });

  return [
    cards,
    Boards.find({ _id: { $in: boards } }),
    Swimlanes.find({ _id: { $in: swimlanes } }),
    Lists.find({ _id: { $in: lists } }),
<<<<<<< HEAD
=======
    Users.find({ _id: { $in: users } }),
>>>>>>> 4e8ee8eb
  ];
});<|MERGE_RESOLUTION|>--- conflicted
+++ resolved
@@ -143,27 +143,43 @@
       colors: 1,
       dueAt: 1,
     },
-<<<<<<< HEAD
-  );
+  });
+
+  const boards = [];
+  const swimlanes = [];
+  const lists = [];
+  const users = [];
+
+  cards.forEach(card => {
+    if (card.boardId) boards.push(card.boardId);
+    if (card.swimlaneId) swimlanes.push(card.swimlaneId);
+    if (card.listId) lists.push(card.listId);
+    if (card.members) {
+      card.members.forEach(userId => {
+        users.push(userId);
+      });
+    }
+    if (card.assignees) {
+      card.assignees.forEach(userId => {
+        users.push(userId);
+      });
+    }
+  });
+
+  return [
+    cards,
+    Boards.find({ _id: { $in: boards } }),
+    Swimlanes.find({ _id: { $in: swimlanes } }),
+    Lists.find({ _id: { $in: lists } }),
+    Users.find({ _id: { $in: users } }),
+  ];
 });
 
-Meteor.publish('dueCards', function(allUsers = false) {
-  check(allUsers, Boolean);
-
-  // eslint-disable-next-line no-console
-  // console.log('all users:', allUsers);
-
+Meteor.publish('brokenCards', function() {
   const user = Users.findOne(this.userId);
 
-  const archivedBoards = [];
-  Boards.find({ archived: true }).forEach(board => {
-    archivedBoards.push(board._id);
-  });
-
-  const permiitedBoards = [];
-  let selector = {
-    archived: false,
-  };
+  const permiitedBoards = [null];
+  let selector = {};
   // if user is not an admin allow her to see cards only from boards where
   // she is a member
   if (!user.isAdmin) {
@@ -176,28 +192,14 @@
     permiitedBoards.push(board._id);
   });
 
-  const archivedSwimlanes = [];
-  Swimlanes.find({ archived: true }).forEach(swimlane => {
-    archivedSwimlanes.push(swimlane._id);
-  });
-
-  const archivedLists = [];
-  Lists.find({ archived: true }).forEach(list => {
-    archivedLists.push(list._id);
-  });
-
   selector = {
-    archived: false,
-    boardId: { $nin: archivedBoards, $in: permiitedBoards },
-    swimlaneId: { $nin: archivedSwimlanes },
-    listId: { $nin: archivedLists },
-    dueAt: { $ne: null },
-    endAt: null,
-  };
-
-  if (!allUsers) {
-    selector.$or = [{ members: user._id }, { assignees: user._id }];
-  }
+    boardId: { $in: permiitedBoards },
+    $or: [
+      { boardId: { $in: [null, ''] } },
+      { swimlaneId: { $in: [null, ''] } },
+      { listId: { $in: [null, ''] } },
+    ],
+  };
 
   const cards = Cards.find(selector, {
     fields: {
@@ -232,88 +234,4 @@
     Swimlanes.find({ _id: { $in: swimlanes } }),
     Lists.find({ _id: { $in: lists } }),
   ];
-});
-
-Meteor.publish('brokenCards', function() {
-  const user = Users.findOne(this.userId);
-
-  const permiitedBoards = [null];
-  let selector = {};
-  // if user is not an admin allow her to see cards only from boards where
-  // she is a member
-  if (!user.isAdmin) {
-    selector.$or = [
-      { permission: 'public' },
-      { members: { $elemMatch: { userId: user._id, isActive: true } } },
-    ];
-  }
-  Boards.find(selector).forEach(board => {
-    permiitedBoards.push(board._id);
-  });
-
-  selector = {
-    boardId: { $in: permiitedBoards },
-    $or: [
-      { boardId: { $in: [null, ''] } },
-      { swimlaneId: { $in: [null, ''] } },
-      { listId: { $in: [null, ''] } },
-    ],
-  };
-
-  const cards = Cards.find(selector, {
-    fields: {
-      _id: 1,
-      archived: 1,
-      boardId: 1,
-      swimlaneId: 1,
-      listId: 1,
-      title: 1,
-      type: 1,
-      sort: 1,
-      members: 1,
-      assignees: 1,
-      colors: 1,
-      dueAt: 1,
-    },
-=======
->>>>>>> 4e8ee8eb
-  });
-
-  const boards = [];
-  const swimlanes = [];
-  const lists = [];
-<<<<<<< HEAD
-=======
-  const users = [];
->>>>>>> 4e8ee8eb
-
-  cards.forEach(card => {
-    if (card.boardId) boards.push(card.boardId);
-    if (card.swimlaneId) swimlanes.push(card.swimlaneId);
-    if (card.listId) lists.push(card.listId);
-<<<<<<< HEAD
-=======
-    if (card.members) {
-      card.members.forEach(userId => {
-        users.push(userId);
-      });
-    }
-    if (card.assignees) {
-      card.assignees.forEach(userId => {
-        users.push(userId);
-      });
-    }
->>>>>>> 4e8ee8eb
-  });
-
-  return [
-    cards,
-    Boards.find({ _id: { $in: boards } }),
-    Swimlanes.find({ _id: { $in: swimlanes } }),
-    Lists.find({ _id: { $in: lists } }),
-<<<<<<< HEAD
-=======
-    Users.find({ _id: { $in: users } }),
->>>>>>> 4e8ee8eb
-  ];
 });